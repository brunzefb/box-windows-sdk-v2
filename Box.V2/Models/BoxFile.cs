﻿using System;
using Newtonsoft.Json;

namespace Box.V2.Models
{
    /// <summary>
    /// Box representation of a file
    /// </summary>
    public class BoxFile : BoxItem
    {
        public const string FieldSha1 = "sha1";
        public const string FieldTrashedAt = "trashed_at";
        public const string FieldPurgedAt = "purged_at";
        public const string FieldContentCreatedAt = "content_created_at";
        public const string FieldContentModifiedAt = "content_modified_at";
        public const string FieldVersionNumber = "version_number";
        public const string FieldExtension = "extension";
        public const string FieldCommentCount = "comment_count";
        public const string FieldLock = "lock";
        public const string FieldExpiringEmbedLink = "expiring_embed_link";
        public const string FieldWatermarkInfo = "watermark_info";
<<<<<<< HEAD
        public const string FieldFileVersion = "file_version";
=======
        public const string FieldRepresentations = "representations";
>>>>>>> 24586537

        /// <summary>
        /// The sha1 hash of this file
        /// </summary>
        [JsonProperty(PropertyName = FieldSha1)]
        public string Sha1 { get; private set; }

        /// <summary>
        /// The file version information for this file
        /// </summary>
        [JsonProperty(PropertyName = FieldFileVersion)]
        public BoxFileVersion FileVersion { get; private set; }

        /// <summary>
        /// When this file was last moved to the trash
        /// </summary>
        [JsonProperty(PropertyName = FieldTrashedAt)]
        public DateTime? TrashedAt { get; private set; }

        /// <summary>
        /// When this file will be permanently deleted
        /// </summary>
        [JsonProperty(PropertyName = FieldPurgedAt)]
        public DateTime? PurgedAt { get; private set; }

        /// <summary>
        /// When the content of this file was created
        /// For more information about content times <see>http://developers.box.com/content-times/</see>
        /// </summary>
        [JsonProperty(PropertyName = FieldContentCreatedAt)]
        public DateTime? ContentCreatedAt { get; private set; }

        /// <summary>
        /// When the content of this file was last modified
        /// For more information about content times <see>http://developers.box.com/content-times/</see>
        /// </summary>
        [JsonProperty(PropertyName = FieldContentModifiedAt)]
        public DateTime? ContentModifiedAt { get; private set; }

        /// <summary>
        /// The version of the file
        /// </summary>
        [JsonProperty(PropertyName = FieldVersionNumber)]
        public string VersionNumber { get; private set; }

        /// <summary>
        /// Indicates the suffix, when available, on the file.
        /// </summary>
        [JsonProperty(PropertyName = FieldExtension)]
        public string Extension { get; private set; }

        /// <summary>
        /// The number of comments on a file
        /// </summary>
        [JsonProperty(PropertyName = FieldCommentCount)]
        public int CommentCount { get; private set; }

        /// <summary>
        /// The available permissions on this file
        /// </summary>
        [JsonProperty(PropertyName = FieldPermissions)]
        public BoxFilePermission Permissions { get; protected set; }

        /// <summary>
        /// The available lock on this file
        /// </summary>
        [JsonProperty(PropertyName = FieldLock)]
        public BoxFileLock Lock { get; protected set; }

        /// <summary>
        /// An expiring URL for an embedded preview session in an iframe.
        /// </summary>
        [JsonProperty(PropertyName = FieldExpiringEmbedLink)]
        public BoxExpiringEmbedLink ExpiringEmbedLink { get; protected set; }

        /// <summary>
        /// Information about the watermark status of this file.
        /// </summary>
        [JsonProperty(PropertyName = FieldWatermarkInfo)]
        public BoxWatermarkInfo WatermarkInfo { get; protected set; }

        /// <summary>
        /// Metadata on this file.
        /// </summary>
        [JsonProperty(PropertyName = "metadata")]
        public dynamic Metadata { get; protected set; }

        /// <summary>
        /// Representation generated for this file. 
        /// </summary>
        [JsonProperty(PropertyName = FieldRepresentations)]
        public BoxRepresentationCollection<BoxRepresentation> Representations { get; protected set; }
    }
}<|MERGE_RESOLUTION|>--- conflicted
+++ resolved
@@ -19,11 +19,8 @@
         public const string FieldLock = "lock";
         public const string FieldExpiringEmbedLink = "expiring_embed_link";
         public const string FieldWatermarkInfo = "watermark_info";
-<<<<<<< HEAD
         public const string FieldFileVersion = "file_version";
-=======
         public const string FieldRepresentations = "representations";
->>>>>>> 24586537
 
         /// <summary>
         /// The sha1 hash of this file
