--- conflicted
+++ resolved
@@ -88,11 +88,8 @@
         public const string EnterpriseMetadataTemplatesPathString = @"{0}";
         public const string TasksPathString = @"{0}/tasks";
         public const string UserEmailAliasesPathString = @"{0}/email_aliases/";
-<<<<<<< HEAD
         public const string WatermarkPathString = @"{0}/watermark";
-=======
         public const string TaskAssignmentsPathString = @"{0}/assignments";
->>>>>>> 615dc387
         public const string DeleteOldVersionPathString = @"{0}/versions/{1}";
         public const string PromoteVersionPathString = @"{0}/versions/current";
         public const string MoveUserFolderPathString = @"{0}/folders/{1}";
