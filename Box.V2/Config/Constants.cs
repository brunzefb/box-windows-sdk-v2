--- conflicted
+++ resolved
@@ -39,14 +39,11 @@
         /// </summary>
         public const string SharedItemsString = @"shared_items";
         public const string TaskAssignmentsString = @"task_assignments/";
-<<<<<<< HEAD
         public const string TasksString = @"tasks/";
-=======
         /// <summary>
         /// The collections endpoint constant
         /// </summary>
         public const string CollectionsString = @"collections/";
->>>>>>> 44d6053f
 
         /*** API Full Endpoint Strings ***/
         public const string AuthCodeEndpointString = BoxApiHostUriString + AuthCodeString;
@@ -64,11 +61,8 @@
         public const string EventsEndpointString = BoxApiUriString + EventsString;
         public const string MetadataTemplatesEndpointString = BoxApiUriString + MetadataTemplatesString;
         public const string TaskAssignmentsEndpointString = BoxApiUriString + TaskAssignmentsString;
-<<<<<<< HEAD
         public const string TasksEndpointString = BoxApiUriString + TasksString;
-=======
         public const string CollectionsEndpointString = BoxApiUriString + CollectionsString;
->>>>>>> 44d6053f
 
 
         /*** Endpoint Paths ***/
@@ -92,12 +86,9 @@
         public const string EnterpriseMetadataTemplatesPathString = @"{0}";
         public const string TasksPathString = @"{0}/tasks";
         public const string UserEmailAliasesPathString = @"{0}/email_aliases/";
-<<<<<<< HEAD
         public const string TaskAssignmentsPathString = @"{0}/assignments";
-=======
         public const string DeleteOldVersionPathString = @"{0}/versions/{1}";
         public const string PromoteVersionPathString = @"{0}/versions/current";
->>>>>>> 44d6053f
 
         /*** Auth ***/
         public const string AuthHeaderKey = "Authorization";
