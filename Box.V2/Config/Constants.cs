--- conflicted
+++ resolved
@@ -82,14 +82,11 @@
         public const string EnterpriseMetadataTemplatesPathString = @"{0}";
         public const string TasksPathString = @"{0}/tasks";
         public const string UserEmailAliasesPathString = @"{0}/email_aliases/";
-<<<<<<< HEAD
         public const string DeleteOldVersionPathString = @"{0}/versions/{1}";
         public const string PromoteVersionPathString = @"{0}/versions/current";
-=======
         public const string MoveUserFolderPathString = @"{0}/folders/{1}";
         public const string GroupMembershipForUserPathString = @"{0}/memberships";
         public const string DeleteEmailAliasPathString = "{0}/email_aliases/{1}";
->>>>>>> f4668cf7
 
         /*** Auth ***/
         public const string AuthHeaderKey = "Authorization";
