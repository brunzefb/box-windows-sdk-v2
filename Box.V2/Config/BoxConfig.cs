﻿using System;
using System.Collections.Generic;
using System.Linq;
using System.Text;

namespace Box.V2.Config
{
    public class BoxConfig : IBoxConfig
    {
        private const string DefaultUserAgent = "Box Windows SDK v2.12.1";

        /// <summary>
        /// Instantiates a Box config with all of the standard defaults
        /// </summary>
        /// <param name="clientId"></param>
        /// <param name="clientSecret"></param>
        /// <param name="redirectUri"></param>
        public BoxConfig(string clientId, string clientSecret, Uri redirectUri)
        {
            ClientId = clientId;
            ClientSecret = clientSecret;
            RedirectUri = redirectUri;
            UserAgent = DefaultUserAgent;
        }

        /// <summary>
        /// Instantiates a Box config for use with JWT authentication
        /// </summary>
        /// <param name="clientId"></param>
        /// <param name="clientSecret"></param>
        /// <param name="enterpriseId"></param>
        /// <param name="jwtPrivateKey"></param>
        /// <param name="jwtPrivateKeyPassword"></param>
        /// <param name="jwtPublicKeyId"></param>
        public BoxConfig(string clientId, string clientSecret, string enterpriseId, 
            string jwtPrivateKey, string jwtPrivateKeyPassword, string jwtPublicKeyId)
        {
            ClientId = clientId;
            ClientSecret = clientSecret;
            EnterpriseId = enterpriseId;
            JWTPrivateKey = jwtPrivateKey;
            JWTPrivateKeyPassword = jwtPrivateKeyPassword;
            JWTPublicKeyId = jwtPublicKeyId;
            UserAgent = DefaultUserAgent;
        }



        public virtual Uri BoxApiHostUri { get { return new Uri(Constants.BoxApiHostUriString); } }
        public virtual Uri BoxApiUri { get { return new Uri(Constants.BoxApiUriString); } }
        public virtual Uri BoxUploadApiUri { get { return new Uri(Constants.BoxUploadApiUriString); } }

        public virtual string ClientId { get; private set; }
        public virtual string ConsumerKey { get; private set; }
        public virtual string ClientSecret { get; private set; }
        public virtual Uri RedirectUri { get; set; }

        public string EnterpriseId { get; private set; }
        public string JWTPrivateKey { get; private set; }
        public string JWTPrivateKeyPassword { get; private set; }
        public string JWTPublicKeyId { get; private set; }

        public string DeviceId { get; set; }
        public string DeviceName { get; set; }
        public string UserAgent { get; set; }

        /// <summary>
        /// Sends compressed responses from Box for faster response times
        /// </summary>
        public CompressionType? AcceptEncoding { get; set; }

        public virtual Uri AuthCodeBaseUri { get { return new Uri(BoxApiHostUri, Constants.AuthCodeString); } }
        public virtual Uri AuthCodeUri { get { return new Uri(AuthCodeBaseUri, string.Format("?response_type=code&client_id={0}&redirect_uri={1}", ClientId, RedirectUri)); } }
        public virtual Uri FoldersEndpointUri { get { return new Uri(BoxApiUri, Constants.FoldersString); } }
        public virtual Uri FilesEndpointUri { get { return new Uri(BoxApiUri, Constants.FilesString); } }
        public virtual Uri FilesUploadEndpointUri { get { return new Uri(BoxUploadApiUri, Constants.FilesUploadString); } }
        //public virtual Uri FilesNewVersionEndpointUri { get { return new Uri(BoxUploadApiUri, Constants.FilesNewVersionString); } }
        public virtual Uri FilesPreflightCheckUri { get { return new Uri(BoxApiUri, Constants.FilesUploadString); } }
        //public virtual Uri FilesPreflightCheckNewVersionUri { get { return new Uri(BoxApiUri, Constants.FilesNewVersionString); } }
        public virtual Uri CommentsEndpointUri { get { return new Uri(BoxApiUri, Constants.CommentsString); } }
        public virtual Uri SearchEndpointUri { get { return new Uri(BoxApiUri, Constants.SearchString); } }
        public virtual Uri UserEndpointUri { get { return new Uri(BoxApiUri, Constants.UserString); } }
        public virtual Uri InviteEndpointUri { get { return new Uri(BoxApiUri, Constants.InviteString); } }
        public virtual Uri CollaborationsEndpointUri { get { return new Uri(BoxApiUri, Constants.CollaborationsString); } }
        public virtual Uri GroupsEndpointUri { get { return new Uri(BoxApiUri, Constants.GroupsString); } }
        public virtual Uri GroupMembershipEndpointUri { get { return new Uri(BoxApiUri, Constants.GroupMembershipString); } }
        public virtual Uri RetentionPoliciesEndpointUri {  get { return new Uri(BoxApiUri, Constants.RetentionPoliciesString); } }
        public virtual Uri RetentionPolicyAssignmentsUri {  get { return new Uri(BoxApiUri, Constants.RetentionPolicyAssignmentsString); } }
        public virtual Uri FileVersionRetentionsUri { get { return new Uri(BoxApiUri, Constants.FileVersionRetentionsString); } }
        public virtual Uri EventsUri { get { return new Uri(BoxApiUri, Constants.EventsString); } }
        public virtual Uri MetadataTemplatesUri { get { return new Uri(BoxApiUri, Constants.MetadataTemplatesString); } }
        public virtual Uri WebhooksUri { get { return new Uri(BoxApiUri, Constants.WebhooksString); } }
        /// <summary>
        /// Gets the shared items endpoint URI.
        /// </summary>
        /// <value>
        /// The shared items endpoint URI.
        /// </value>
        public virtual Uri SharedItemsUri { get { return new Uri(BoxApiUri, Constants.SharedItemsString); } }
        /// <summary>
        /// Gets the task assignments endpoint URI.
        /// </summary>
        /// <value>
        /// The task assignments endpoint URI.
        /// </value>
        public virtual Uri TaskAssignmentsEndpointUri { get { return new Uri(BoxApiUri, Constants.TaskAssignmentsString); } }
<<<<<<< HEAD

        public virtual Uri TasksEndpointUri { get { return new Uri(BoxApiUri, Constants.TasksString); } }
=======
        /// <summary>
        /// Gets the collections endpoint URI.
        /// </summary>
        /// <value>
        /// The collections endpoint URI.
        /// </value>
        public virtual Uri CollectionsEndpointUri { get { return new Uri(BoxApiUri, Constants.CollectionsString); } }

>>>>>>> 44d6053f
    }

    public enum CompressionType
    {
        gzip, 
        deflate
    }
}<|MERGE_RESOLUTION|>--- conflicted
+++ resolved
@@ -104,10 +104,8 @@
         /// The task assignments endpoint URI.
         /// </value>
         public virtual Uri TaskAssignmentsEndpointUri { get { return new Uri(BoxApiUri, Constants.TaskAssignmentsString); } }
-<<<<<<< HEAD
 
         public virtual Uri TasksEndpointUri { get { return new Uri(BoxApiUri, Constants.TasksString); } }
-=======
         /// <summary>
         /// Gets the collections endpoint URI.
         /// </summary>
@@ -116,7 +114,6 @@
         /// </value>
         public virtual Uri CollectionsEndpointUri { get { return new Uri(BoxApiUri, Constants.CollectionsString); } }
 
->>>>>>> 44d6053f
     }
 
     public enum CompressionType
