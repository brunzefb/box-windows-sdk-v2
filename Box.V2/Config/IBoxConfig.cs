﻿using System;
using System.Collections.Generic;
using System.Linq;
using System.Text;

namespace Box.V2.Config
{
    public interface IBoxConfig
    {
        Uri BoxApiHostUri { get; }
        Uri BoxApiUri { get; }
        Uri BoxUploadApiUri { get; }

        string ClientId { get; }
        string ConsumerKey { get; }
        string ClientSecret { get; }
        Uri RedirectUri { get; }

        string EnterpriseId { get; }
        string JWTPrivateKey { get; }
        string JWTPrivateKeyPassword { get; }
        string JWTPublicKeyId { get; }

        string DeviceId { get; set; }
        string DeviceName { get; set; }
        string UserAgent { get; set; }
        
        /// <summary>
        /// Sends compressed responses from Box for faster response times
        /// </summary>
        CompressionType? AcceptEncoding { get; }

        Uri AuthCodeBaseUri { get; }
        Uri AuthCodeUri { get; }
        Uri FoldersEndpointUri { get; }
        Uri FilesEndpointUri { get; }
        Uri FilesUploadEndpointUri { get; }
        Uri FilesPreflightCheckUri { get; }
        //Uri FilesPreflightCheckNewVersionUri { get; }
        Uri CommentsEndpointUri { get; }
        Uri SearchEndpointUri { get; }
        Uri UserEndpointUri { get; }
        Uri InviteEndpointUri { get; }
        Uri CollaborationsEndpointUri { get; }
        Uri GroupsEndpointUri { get; }
        Uri GroupMembershipEndpointUri { get; }
        Uri RetentionPoliciesEndpointUri { get; }
        Uri RetentionPolicyAssignmentsUri { get; }
        Uri FileVersionRetentionsUri { get; }
        Uri EventsUri { get; }
        Uri MetadataTemplatesUri { get; }
        Uri WebhooksUri { get; }
        /// <summary>
        /// Gets the shared items endpoint URI.
        /// </summary>
        /// <value>
        /// The shared items endpoint URI.
        /// </value>
        Uri SharedItemsUri { get; }
        /// <summary>
<<<<<<< HEAD
        /// Gets the task assignments endpoint URI.
        /// </summary>
        /// <value>
        /// The task assignments endpoint URI.
        /// </value>
        Uri TaskAssignmentsEndpointUri { get; }
=======
        /// Gets the collections endpoint URI.
        /// </summary>
        /// <value>
        /// The collections endpoint URI.
        /// </value>
        Uri CollectionsEndpointUri { get; }
>>>>>>> 7e851d19
        
    }
}<|MERGE_RESOLUTION|>--- conflicted
+++ resolved
@@ -58,21 +58,19 @@
         /// </value>
         Uri SharedItemsUri { get; }
         /// <summary>
-<<<<<<< HEAD
         /// Gets the task assignments endpoint URI.
         /// </summary>
         /// <value>
         /// The task assignments endpoint URI.
         /// </value>
         Uri TaskAssignmentsEndpointUri { get; }
-=======
+        /// <summary>
         /// Gets the collections endpoint URI.
         /// </summary>
         /// <value>
         /// The collections endpoint URI.
         /// </value>
         Uri CollectionsEndpointUri { get; }
->>>>>>> 7e851d19
         
     }
 }