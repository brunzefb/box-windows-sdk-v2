﻿using Box.V2.Auth;
using Box.V2.Config;
using Box.V2.Converter;
using Box.V2.Extensions;
using Box.V2.Models;
using Box.V2.Services;
using System;
using System.Collections.Generic;
using System.IO;
using System.Linq;
using System.Net;
using System.Net.Http.Headers;
using System.Text;
using System.Threading.Tasks;

namespace Box.V2.Managers
{
    /// <summary>
    /// File objects represent that metadata about individual files in Box, with attributes describing who created the file, 
    /// when it was last modified, and other information. 
    /// </summary>
    public class BoxFilesManager : BoxResourceManager
    {
        public BoxFilesManager(IBoxConfig config, IBoxService service, IBoxConverter converter, IAuthRepository auth, string asUser = null, bool? suppressNotifications = null)
            : base(config, service, converter, auth, asUser, suppressNotifications) { }

        /// <summary>
        /// Retrieves information about a file.
        /// </summary>
        /// <param name="id">Id of file</param>
        /// <param name="fields">Attribute(s) to include in the response</param>
        /// <returns>A full file object is returned if the ID is valid and if the user has access to the file.</returns>
        public async Task<BoxFile> GetInformationAsync(string id, List<string> fields = null)
        {
            id.ThrowIfNullOrWhiteSpace("id");

            BoxRequest request = new BoxRequest(_config.FilesEndpointUri, id)
                .Param(ParamFields, fields);

            IBoxResponse<BoxFile> response = await ToResponseAsync<BoxFile>(request).ConfigureAwait(false);

            return response.ResponseObject;
        }

        /// <summary>
        /// Returns the stream of the requested file
        /// </summary>
        /// <param name="id">Id of the file to download</param>
        /// <param name="versionId">The ID specific version of this file to download.</param>
        /// <param name="timeout">Optional timeout for response</param>
        /// <returns>MemoryStream of the requested file</returns>
        public async Task<Stream> DownloadStreamAsync(string id, string versionId = null, TimeSpan? timeout = null)
        {
            id.ThrowIfNullOrWhiteSpace("id");

            BoxRequest request = new BoxRequest(_config.FilesEndpointUri, string.Format(Constants.ContentPathString, id)) { Timeout = timeout }
                .Param("version", versionId);

            IBoxResponse<Stream> response = await ToResponseAsync<Stream>(request).ConfigureAwait(false);
            return response.ResponseObject;
        }

        /// <summary>
        /// Retrieves the temporary direct Uri to a file (valid for 15 minutes). This is typically used to send as a redirect to a browser to make the browser download the file directly from Box.
        /// </summary>
        /// <param name="id">Id of the file</param>
        /// <param name="versionId">Version of the file</param>
        /// <returns></returns>
        public async Task<Uri> GetDownloadUriAsync(string id, string versionId = null)
        {
            id.ThrowIfNullOrWhiteSpace("id");

            BoxRequest request = new BoxRequest(_config.FilesEndpointUri, string.Format(Constants.ContentPathString, id)) { FollowRedirect = false }
                .Param("version", versionId);

            IBoxResponse<BoxFile> response = await ToResponseAsync<BoxFile>(request).ConfigureAwait(false);
            var locationUri = response.Headers.Location;

            return locationUri;
        }

        /// <summary>
        /// Verify that a file will be accepted by Box before you send all the bytes over the wire.
        /// </summary>
        /// <remarks>
        /// Preflight checks verify all permissions as if the file was actually uploaded including:
        /// Folder upload permission
        /// File name collisions
        /// file size caps
        /// folder and file name restrictions*
        /// folder and account storage quota
        /// </remarks>
        /// <param name="preflightCheckRequest">Fill required inputs: Name - The name of the file to be uploaded, Parent.Id - The ID of the parent folder.,
        /// Size - The size of the file in bytes. Specify 0 for unknown file-sizes
        /// </param>
        /// <returns>Returns a BoxPreflightCheck object if successful, otherwise an error is thrown when any of the preflight conditions are not met.</returns>
        public async Task<BoxPreflightCheck> PreflightCheck(BoxPreflightCheckRequest preflightCheckRequest)
        {
            preflightCheckRequest.ThrowIfNull("preflightCheckRequest")
                .Name.ThrowIfNullOrWhiteSpace("preflightCheckRequest.Name");
            preflightCheckRequest.Parent.ThrowIfNull("preflightCheckRequest.Parent")
                .Id.ThrowIfNullOrWhiteSpace("preflightCheckRequest.Parent.Id");

            BoxRequest request = new BoxRequest(_config.FilesPreflightCheckUri)
                .Method(RequestMethod.Options);

            request.Payload = _converter.Serialize(preflightCheckRequest);
            request.ContentType = Constants.RequestParameters.ContentTypeJson;

            IBoxResponse<BoxPreflightCheck> response = await ToResponseAsync<BoxPreflightCheck>(request).ConfigureAwait(false);
            response.ResponseObject.Success = response.Status == ResponseStatus.Success;

            return response.ResponseObject;
        }

        /// <summary>
        /// Verify that a new version of a file will be accepted by Box before you send all the bytes over the wire.
        /// </summary>
        /// <param name="fileId"></param>
        /// <param name="preflightCheckRequest"></param>
        /// <returns></returns>
        public async Task<BoxPreflightCheck> PreflightCheckNewVersion(string fileId, BoxPreflightCheckRequest preflightCheckRequest)
        {
            if (preflightCheckRequest.Size <= 0)
                throw new ArgumentException("Size in bytes must be greater than zero (otherwise preflight check for new version would always succeed)", "sizeinBytes");

            BoxRequest request = new BoxRequest(new Uri(string.Format(Constants.FilesPreflightCheckNewVersionString, fileId)))
                .Method(RequestMethod.Options);

            request.Payload = _converter.Serialize(preflightCheckRequest);
            request.ContentType = Constants.RequestParameters.ContentTypeJson;

            IBoxResponse<BoxPreflightCheck> response = await ToResponseAsync<BoxPreflightCheck>(request).ConfigureAwait(false);
            response.ResponseObject.Success = response.Status == ResponseStatus.Success;

            return response.ResponseObject;
        }

        /// <summary>
        /// Uploads a provided file to the target parent folder 
        /// If the file already exists, an error will be thrown.
        /// A proper timeout should be provided for large uploads
        /// </summary>
<<<<<<< HEAD
        /// <param name="fileRequest"></param>
        /// <param name="stream"></param>
        /// <param name="fields"></param>
        /// <param name="timeout"></param>
        /// <param name="contentMD5"></param>
        /// <param name="setStreamPositionToZero"></param>
        /// <param name="uploadUri"></param>
        /// <returns></returns>
        public async Task<BoxFile> UploadAsync(BoxFileRequest fileRequest, Stream stream, List<string> fields = null,
                                                TimeSpan? timeout = null, byte[] contentMD5 = null,
=======
        /// <param name="fileRequest">Upload file data.
        /// Mandatory fields:
        /// fileRequest.Name - name of the file
        /// fileRequest.Parent.Id - Designates folder_id of parent object. Use 0 for the root folder.
        /// Optional fields:
        /// fileRequest.ContentCreatedAt - time when the file was created.
        /// fileRequest.ContentModifiedAt - time hwne the contents of a file were last modified.
        /// </param>
        /// <param name="stream">Stream of uploading file.</param>
        /// <param name="fields">Fields which shall be returned in result</param>
        /// <param name="timeout">Optional timeout for response</param>
        /// <param name="contentMD5">The SHA1 hash of the file</param>
        /// <param name="setStreamPositionToZero">Set position for input stream to 0</param>
        /// <param name="uploadUri">Uri where file shall to be uloaded. Configured upload endpoint uri is used if not specified.</param>
        /// <returns>A full file object is returned inside of a collection if the ID is valid and if the update is successful.</returns>
        public async Task<BoxFile> UploadAsync(BoxFileRequest fileRequest, Stream stream, List<string> fields = null, 
                                                TimeSpan? timeout = null, byte[] contentMD5 = null, 
>>>>>>> e68d0ea9
                                                bool setStreamPositionToZero = true,
                                                Uri uploadUri = null)
        {
            stream.ThrowIfNull("stream");
            fileRequest.ThrowIfNull("fileRequest")
                .Name.ThrowIfNullOrWhiteSpace("filedRequest.Name");
            fileRequest.Parent.ThrowIfNull("fileRequest.Parent")
                .Id.ThrowIfNullOrWhiteSpace("fileRequest.Parent.Id");

            if (setStreamPositionToZero)
                stream.Position = 0;

            uploadUri = uploadUri == null ? _config.FilesUploadEndpointUri : uploadUri;

            BoxMultiPartRequest request = new BoxMultiPartRequest(uploadUri) { Timeout = timeout }
                .Param(ParamFields, fields)
                .FormPart(new BoxStringFormPart()
                {
                    Name = "attributes",
                    Value = _converter.Serialize(fileRequest)
                })
                .FormPart(new BoxFileFormPart()
                {
                    Name = "file",
                    Value = stream,
                    FileName = fileRequest.Name
                });

            if (contentMD5 != null)
                request.Header(Constants.RequestParameters.ContentMD5, HexStringFromBytes(contentMD5));

            IBoxResponse<BoxCollection<BoxFile>> response = await ToResponseAsync<BoxCollection<BoxFile>>(request).ConfigureAwait(false);

            // We can only upload one file at a time, so return the first entry
            return response.ResponseObject.Entries.FirstOrDefault();
        }

        /// <summary>
        /// This method is used to upload a new version of an existing file in a user’s account. Similar to regular file uploads, 
        /// these are performed as multipart form uploads. An optional If-Match header can be included to ensure that client only 
        /// overwrites the file if it knows about the latest version. The filename on Box will remain the same as the previous version.
        /// To update the file’s name, you can specify a new name for the file using the fileName parameter.
        /// A proper timeout should be provided for large uploads.
        /// </summary>
        /// <param name="fileName">Name of the file</param>
        /// <param name="fileId">Id of the file to upload a new version to</param>
        /// <param name="stream">Stream of uploading file</param>
        /// <param name="etag">Etag field of the file object</param>
        /// <param name="fields">Fields which shall be returned in result</param>
        /// <param name="timeout">Optional timeout for response</param>
        /// <param name="contentMD5">The SHA1 hash of the file</param>
        /// <param name="setStreamPositionToZero">Set position for input stream to 0</param>
        /// <param name="uploadUri">Optional url for uploading file</param>
        /// <returns>A full file object is returned</returns>
        public async Task<BoxFile> UploadNewVersionAsync(string fileName, string fileId, Stream stream,
                                                         string etag = null, List<string> fields = null,
                                                         TimeSpan? timeout = null, byte[] contentMD5 = null,
                                                         bool setStreamPositionToZero = true,
                                                         Uri uploadUri = null)
        {
            fileName.ThrowIfNullOrWhiteSpace("fileName");
            fileId.ThrowIfNullOrWhiteSpace("fileId");
            stream.ThrowIfNull("stream");

            if (setStreamPositionToZero)
                stream.Position = 0;

            uploadUri = uploadUri == null ? new Uri(string.Format(Constants.FilesNewVersionEndpointString, fileId)) : uploadUri;

            BoxMultiPartRequest request = new BoxMultiPartRequest(uploadUri) { Timeout = timeout }
                .Header("If-Match", etag)
                .Param(ParamFields, fields)
                .FormPart(new BoxFileFormPart()
                {
                    Name = "filename",
                    Value = stream,
                    FileName = fileName
                });

            if (contentMD5 != null)
                request.Header(Constants.RequestParameters.ContentMD5, HexStringFromBytes(contentMD5));

            IBoxResponse<BoxCollection<BoxFile>> response = await ToResponseAsync<BoxCollection<BoxFile>>(request).ConfigureAwait(false);

            // We can only upload one file at a time, so return the first entry
            return response.ResponseObject.Entries.FirstOrDefault();
        }

        private string HexStringFromBytes(byte[] bytes)
        {
            var sb = new StringBuilder();
            foreach (byte b in bytes)
            {
                var hex = b.ToString("x2");
                sb.Append(hex);
            }
            return sb.ToString();
        }

        /// <summary>
        /// If there are previous versions of this file, this method can be used to retrieve metadata about the older versions.
        /// <remarks>Versions are only tracked for Box users with premium accounts.</remarks>
        /// </summary>
        /// <param name="id"></param>
        /// <returns>A collection of versions other than the main version of the file. If a file has no other versions, an empty collection will be returned.
        /// Note that if a file has a total of three versions, only the first two version will be returned.</returns>
        public async Task<BoxCollection<BoxFileVersion>> ViewVersionsAsync(string id, List<string> fields = null)
        {
            id.ThrowIfNullOrWhiteSpace("id");

            BoxRequest request = new BoxRequest(_config.FilesEndpointUri, string.Format(Constants.VersionsPathString, id))
                .Param(ParamFields, fields);

            IBoxResponse<BoxCollection<BoxFileVersion>> response = await ToResponseAsync<BoxCollection<BoxFileVersion>>(request).ConfigureAwait(false);

            return response.ResponseObject;
        }

        /// <summary>
        /// Used to update individual or multiple fields in the file object, including renaming the file, changing it’s description, 
        /// and creating a shared link for the file. To move a file, change the ID of its parent folder. An optional etag
        /// can be included to ensure that client only updates the file if it knows about the latest version.
        /// </summary>
        /// <param name="fileRequest"></param>
        /// <returns></returns>
        public async Task<BoxFile> UpdateInformationAsync(BoxFileRequest fileRequest, string etag = null, List<string> fields = null)
        {
            fileRequest.ThrowIfNull("fileRequest")
                .Id.ThrowIfNullOrWhiteSpace("fileRequest.Id");

            BoxRequest request = new BoxRequest(_config.FilesEndpointUri, fileRequest.Id)
                .Method(RequestMethod.Put)
                .Header("If-Match", etag)
                .Param(ParamFields, fields);

            request.Payload = _converter.Serialize(fileRequest);

            IBoxResponse<BoxFile> response = await ToResponseAsync<BoxFile>(request).ConfigureAwait(false);

            return response.ResponseObject;
        }

        /// <summary>
        /// Discards a file to the trash. The etag of the file can be included as an ‘If-Match’ header to prevent race conditions.
        /// <remarks>Depending on the enterprise settings for this user, the item will either be immediately and permanently deleted from Box or moved to the trash.</remarks>
        /// </summary>
        /// <param name="id">Id of the file</param>
        /// <param name="etag">The etag of the file. This is in the ‘etag’ field of the file object.</param>
<<<<<<< HEAD
        /// <returns>True - if file is deleted</returns>
        public async Task<bool> DeleteAsync(string id, string etag = null)
=======
        /// <returns>True if file is deleted, false otherwise.</returns>
        public async Task<bool> DeleteAsync(string id, string etag=null)
>>>>>>> e68d0ea9
        {
            id.ThrowIfNullOrWhiteSpace("id");

            BoxRequest request = new BoxRequest(_config.FilesEndpointUri, id)
                .Method(RequestMethod.Delete)
                .Header("If-Match", etag);

            IBoxResponse<BoxFile> response = await ToResponseAsync<BoxFile>(request).ConfigureAwait(false);

            return response.Status == ResponseStatus.Success;
        }

        /// <summary>
        /// Used to create a copy of a file in another folder. The original version of the file will not be altered.
        /// </summary>
        /// <param name="fileRequest">
        /// fileRequest.Id - The ID of source file
        /// fileRequest.Name - An optional new name for the file. Default value is null,
        /// fileRequest.Parent.Id - The ID of destination folder,
        /// </param>
        /// <param name="fields">Attribute(s) to include in the response</param>
        /// <returns>A full file object is returned if the ID is valid and if the update is successful. 
        /// Errors can be thrown if the destination folder is invalid or if a file-name collision occurs. </returns>
        public async Task<BoxFile> CopyAsync(BoxFileRequest fileRequest, List<string> fields = null)
        {
<<<<<<< HEAD

=======
            fileRequest.ThrowIfNull("fileRequest");
>>>>>>> e68d0ea9
            fileRequest.Id.ThrowIfNullOrWhiteSpace("fileRequest.Id");
            fileRequest.Parent.ThrowIfNull("fileRequest.Parent")
                .Id.ThrowIfNullOrWhiteSpace("fileRequest.Parent.Id");

            BoxRequest request = new BoxRequest(_config.FilesEndpointUri, string.Format(Constants.CopyPathString, fileRequest.Id))
                .Method(RequestMethod.Post)
                .Param(ParamFields, fields);

            fileRequest.Id = null; //file Id was used as a query parameter in this case
            request.Payload(_converter.Serialize(fileRequest));

            IBoxResponse<BoxFile> response = await ToResponseAsync<BoxFile>(request).ConfigureAwait(false);

            return response.ResponseObject;
        }

        /// <summary>
        /// Used to create a shared link for this particular file. Please see here for more information on the permissions available for shared links. 
        /// </summary>
        /// <param name="id"></param>
        /// <param name="sharedLinkRequest"></param>
        /// <returns></returns>
        public async Task<BoxFile> CreateSharedLinkAsync(string id, BoxSharedLinkRequest sharedLinkRequest, List<string> fields = null)
        {
            id.ThrowIfNullOrWhiteSpace("id");
            sharedLinkRequest.ThrowIfNull("sharedLinkRequest");

            BoxRequest request = new BoxRequest(_config.FilesEndpointUri, id)
                .Method(RequestMethod.Put)
                .Param(ParamFields, fields)
                .Payload(_converter.Serialize(new BoxItemRequest() { SharedLink = sharedLinkRequest }));

            IBoxResponse<BoxFile> response = await ToResponseAsync<BoxFile>(request).ConfigureAwait(false);

            return response.ResponseObject;
        }

        /// <summary>
        /// Used to delete the shared link for this particular file.
        /// </summary>
        /// <param name="id"></param>
        /// <returns></returns>
        public async Task<BoxFile> DeleteSharedLinkAsync(string id)
        {
            id.ThrowIfNullOrWhiteSpace("id");

            BoxRequest request = new BoxRequest(_config.FilesEndpointUri, id)
                .Method(RequestMethod.Put)
                .Payload(_converter.Serialize(new BoxDeleteSharedLinkRequest()));

            IBoxResponse<BoxFile> response = await ToResponseAsync<BoxFile>(request).ConfigureAwait(false);

            return response.ResponseObject;
        }

        /// <summary>
        /// Retrieves the comments on a particular file, if any exist.
        /// </summary>
        /// <param name="id">The Id of the item the comments should be retrieved for</param>
        /// <param name="fields">Attribute(s) to include in the response</param>
        /// <returns>A Collection of comment objects are returned. If there are no comments on the file, an empty comments array is returned</returns>
        public async Task<BoxCollection<BoxComment>> GetCommentsAsync(string id, List<string> fields = null)
        {
            id.ThrowIfNullOrWhiteSpace("id");

            BoxRequest request = new BoxRequest(_config.FilesEndpointUri, string.Format(Constants.CommentsPathString, id))
                .Param(ParamFields, fields);

            IBoxResponse<BoxCollection<BoxComment>> response = await ToResponseAsync<BoxCollection<BoxComment>>(request).ConfigureAwait(false);

            return response.ResponseObject;
        }

        /// <summary>
        /// Retrieves a thumbnail, or smaller image representation, of this file. Sizes of 32x32,
        /// 64x64, 128x128, and 256x256 can be returned in the .png format
        /// and sizes of 32x32, 94x94, 160x160, and 320x320 can be returned in the .jpg format.
        /// Thumbnails can be generated for the image and video file formats listed here.
        /// <see cref="http://community.box.com/t5/Managing-Your-Content/What-file-types-are-supported-by-Box-s-Content-Preview/ta-p/327"/>
        /// </summary>
        /// <param name="id">Id of the file</param>
        /// <param name="minHeight">The minimum height of the thumbnail</param>
        /// <param name="minWidth">The minimum width of the thumbnail</param>
        /// <param name="maxHeight">The maximum height of the thumbnail</param>
        /// <param name="maxWidth">The maximum width of the thumbnail</param>
        /// <param name="handleRetry">specifies whether the method handles retries. If true, then the method would retry the call if the HTTP response is 'Accepted'. The delay for the retry is determined 
        /// by the RetryAfter header, or if that header is not set, by the constant DefaultRetryDelay</param>
        /// <param name="throttle">Whether the requests will be throttled. Recommended to be left true to prevent spamming the server</param>
        /// <returns>Contents of thumbnail</returns>
        public async Task<Stream> GetThumbnailAsync(string id, int? minHeight = null, int? minWidth = null, int? maxHeight = null, int? maxWidth = null, bool throttle = true, bool handleRetry = true)
        {
            id.ThrowIfNullOrWhiteSpace("id");

            BoxRequest request = new BoxRequest(_config.FilesEndpointUri, string.Format(Constants.ThumbnailPathString, id))
                .Param("min_height", minHeight.ToString())
                .Param("min_width", minWidth.ToString())
                .Param("max_height", maxHeight.ToString())
                .Param("max_width", maxWidth.ToString());

            IBoxResponse<Stream> response = await ToResponseAsync<Stream>(request, throttle).ConfigureAwait(false);

            while (response.StatusCode == HttpStatusCode.Accepted && handleRetry)
            {
                await TaskEx.Delay(GetTimeDelay(response.Headers));
                response = await ToResponseAsync<Stream>(request, throttle).ConfigureAwait(false);
            }

            return response.ResponseObject;
        }

        /// <summary>
        /// Gets a preview link (URI) for a file that is valid for 60 seconds
        /// </summary>
        /// <param name="id">Id of the file</param>
        /// <returns>Preview link (URI) for a file that is valid for 60 seconds</returns>
        public async Task<Uri> GetPreviewLinkAsync(string id)
        {
            var fields = new List<string>() { "expiring_embed_link" };
            var file = await GetInformationAsync(id, fields);
            return file.ExpiringEmbedLink.Url;
        }

        /// <summary>
        /// Gets the stream of a preview page
        /// </summary>
        /// <param name="id"></param>
        /// <param name="page"></param>
        /// /// <param name="handleRetry"></param>
        /// <returns>A PNG of the preview</returns>
        public async Task<Stream> GetPreviewAsync(string id, int page, bool handleRetry = true)
        {
            return (await GetPreviewResponseAsync(id, page, handleRetry: handleRetry)).ResponseObject;
        }

        /// <summary>
        /// Get the preview and return a BoxFilePreview response. 
        /// </summary>
        /// <param name="id">id of the file to return</param>
        /// <param name="page">page number of the file</param>
        /// <param name="handleRetry">specifies whether the method handles retries. If true, then the method would retry the call if the HTTP response is 'Accepted'. The delay for the retry is determined 
        /// by the RetryAfter header, or if that header is not set, by the constant DefaultRetryDelay</param>
        /// <returns>BoxFilePreview that contains the stream, current page number and total number of pages in the file.</returns>
        public async Task<BoxFilePreview> GetFilePreviewAsync(string id, int page, int? maxWidth = null, int? minWidth = null, int? maxHeight = null, int? minHeight = null, bool handleRetry = true)
        {
            IBoxResponse<Stream> response = await GetPreviewResponseAsync(id, page, maxWidth, minWidth, maxHeight, minHeight, handleRetry);

            BoxFilePreview filePreview = new BoxFilePreview();
            filePreview.CurrentPage = page;
            filePreview.ReturnedStatusCode = response.StatusCode;

            if (response.StatusCode == HttpStatusCode.OK)
            {
                filePreview.PreviewStream = response.ResponseObject;
                filePreview.TotalPages = response.BuildPagesCount();
            }

            return filePreview;
        }

        private async Task<IBoxResponse<Stream>> GetPreviewResponseAsync(string id, int page, int? maxWidth = null, int? minWidth = null, int? maxHeight = null, int? minHeight = null, bool handleRetry = true)
        {
            id.ThrowIfNullOrWhiteSpace("id");

            BoxRequest request = new BoxRequest(_config.FilesEndpointUri, string.Format(Constants.PreviewPathString, id))
                .Param("page", page.ToString())
                .Param("max_width", maxWidth.ToString())
                .Param("max_height", maxHeight.ToString())
                .Param("min_width", minWidth.ToString())
                .Param("min_height", minHeight.ToString());

            var response = await ToResponseAsync<Stream>(request).ConfigureAwait(false);

            while (response.StatusCode == HttpStatusCode.Accepted && handleRetry)
            {
                await TaskEx.Delay(GetTimeDelay(response.Headers));
                response = await ToResponseAsync<Stream>(request).ConfigureAwait(false);
            }

            return response;
        }

        /// <summary>
        /// Return the time to wait until retrying the call. If no RetryAfter value is specified in the header, use default value;
        /// </summary>
        private int GetTimeDelay(HttpResponseHeaders headers)
        {
            int timeToWait;
            if (headers != null && headers.RetryAfter != null && int.TryParse(headers.RetryAfter.ToString(), out timeToWait))
                return timeToWait * 1000;

            return Constants.DefaultRetryDelay;
        }

        /// <summary>
        /// Retrieves an item that has been moved to the trash.
        /// </summary>
        /// <param name="id">Id of the file</param>
        /// <param name="fields">Attribute(s) to include in the response</param>
        /// <returns>The full item will be returned, including information about when the it was moved to the trash.</returns>
        public async Task<BoxFile> GetTrashedAsync(string id, List<string> fields = null)
        {
            id.ThrowIfNullOrWhiteSpace("id");

            BoxRequest request = new BoxRequest(_config.FilesEndpointUri, string.Format(Constants.TrashPathString, id))
                .Param(ParamFields, fields);

            IBoxResponse<BoxFile> response = await ToResponseAsync<BoxFile>(request).ConfigureAwait(false);

            return response.ResponseObject;
        }

        /// <summary>
        /// Restores an item that has been moved to the trash. Default behavior is to restore the item to the folder it was in before 
        /// it was moved to the trash. If that parent folder no longer exists or if there is now an item with the same name in that 
        /// parent folder, the new parent folder and/or new name will need to be included in the request.
        /// </summary>
        /// <param name="fileRequest">Fill required inputs: Name  - The new name for this item, Id - id of the file. Optional input: Parent - The new parent folder for this item </param>
        /// <param name="fields">Attribute(s) to include in the response</param>
        /// <returns>The full item will be returned with a 201 Created status. By default it is restored to the parent folder it was in before it was trashed.</returns>
        public async Task<BoxFile> RestoreTrashedAsync(BoxFileRequest fileRequest, List<string> fields = null)
        {
            fileRequest.ThrowIfNull("fileRequest")
                .Id.ThrowIfNullOrWhiteSpace("fileRequest.Id");
            fileRequest.Name.ThrowIfNullOrWhiteSpace("fileRequest.Name");

            BoxRequest request = new BoxRequest(_config.FilesEndpointUri, fileRequest.Id)
                .Method(RequestMethod.Post)
                .Param(ParamFields, fields)
                .Payload(_converter.Serialize(fileRequest));

            IBoxResponse<BoxFile> response = await ToResponseAsync<BoxFile>(request).ConfigureAwait(false);

            return response.ResponseObject;
        }

        /// <summary>
        /// Permanently deletes an item that is in the trash. The item will no longer exist in Box. This action cannot be undone.
        /// </summary>
        /// <param name="id">Id of the file</param>
        /// <returns>Returns true upon successful deletion, false otherwise.</returns>
        public async Task<bool> PurgeTrashedAsync(string id)
        {
            id.ThrowIfNullOrWhiteSpace("id");

            BoxRequest request = new BoxRequest(_config.FilesEndpointUri, string.Format(Constants.TrashPathString, id))
                .Method(RequestMethod.Delete);

            IBoxResponse<BoxFile> response = await ToResponseAsync<BoxFile>(request).ConfigureAwait(false);

            return response.Status == ResponseStatus.Success;
        }

        /// <summary>
        /// Gets a lock file object representation of the lock on the provided file Id (if a lock exists, otherwise returns null)
        /// </summary>
        /// <param name="id">Id of file information to retrieve</param>
        /// <returns></returns>
        public async Task<BoxFileLock> GetLockAsync(string id)
        {
            id.ThrowIfNullOrWhiteSpace("id");

            BoxRequest request = new BoxRequest(_config.FilesEndpointUri, id)
                .Param(ParamFields, BoxFile.FieldLock);

            IBoxResponse<BoxFile> response = await ToResponseAsync<BoxFile>(request).ConfigureAwait(false);

            return response.ResponseObject.Lock;
        }

        /// <summary>
        /// Used to update the lock information on the file (for example, ExpiresAt or IsDownloadPrevented.
        /// </summary>
        /// <param name="lockFileRequest">Request contains Lock object for setting of lock properties such as ExpiresAt - the time the lock expires, IsDownloadPrevented - whether or not the file can be downloaded while locked. </param>
        /// <param name="id">Id of the file</param>
        /// <returns>Returns information about locked file</returns>
        public async Task<BoxFileLock> UpdateLockAsync(BoxFileLockRequest lockFileRequest, string id)
        {
            lockFileRequest.ThrowIfNull("lockFileRequest");
            id.ThrowIfNullOrWhiteSpace("id");

            BoxRequest request = new BoxRequest(_config.FilesEndpointUri, id)
                .Method(RequestMethod.Put)
                .Param(ParamFields, BoxFile.FieldLock);

            request.Payload = _converter.Serialize(lockFileRequest);

            IBoxResponse<BoxFile> response = await ToResponseAsync<BoxFile>(request).ConfigureAwait(false);

            return response.ResponseObject.Lock;
        }

        /// <summary>
        /// Used to create a lock on the file.
        /// </summary>
        /// <param name="lockFileRequest">Request contains Lock object for setting of lock properties such as ExpiresAt - the time the lock expires, IsDownloadPrevented - whether or not the file can be downloaded while locked. </param>
        /// <param name="id">Id of the file</param>
        /// <returns>Returns information about locked file</returns>
        public async Task<BoxFileLock> LockAsync(BoxFileLockRequest lockFileRequest, string id)
        {
            return await UpdateLockAsync(lockFileRequest, id);
        }

        /// <summary>
        /// Remove a lock
        /// </summary>
        /// <param name="id"></param>
        /// <returns></returns>
        public async Task<bool> UnLock(string id)
        {
            id.ThrowIfNullOrWhiteSpace("id");

            BoxRequest request = new BoxRequest(_config.FilesEndpointUri, id)
                .Method(RequestMethod.Put)
                .Payload("{\"lock\":null}");

            IBoxResponse<BoxFile> response = await ToResponseAsync<BoxFile>(request).ConfigureAwait(false);

            return response.Status == ResponseStatus.Success;
        }

        /// <summary>
        /// Retrieves all of the tasks for given file.
        /// </summary>
        /// <param name="id">Id of the file</param>
        /// <param name="fields">Attribute(s) to include in the response</param>
        /// <returns>A collection of mini task objects is returned. If there are no tasks, an empty collection will be returned.</returns>
        public async Task<BoxCollection<BoxTask>> GetFileTasks(string id, List<string> fields = null)
        {
            id.ThrowIfNullOrWhiteSpace("id");

            BoxRequest request = new BoxRequest(_config.FilesEndpointUri, string.Format(Constants.TasksPathString, id))
                .Param(ParamFields, fields);

            IBoxResponse<BoxCollection<BoxTask>> response = await ToResponseAsync<BoxCollection<BoxTask>>(request).ConfigureAwait(false);

            return response.ResponseObject;
        }

        /// <summary>
        /// Discards a specific file version to the trash.
        /// </summary>
        /// <param name="id">Id of the file (Required).</param>
        /// <param name="versionId">Id of the version (Required).</param>
        /// <param name="etag">The etag of the file. This is in the ‘etag’ field of the file object.</param>
        /// <returns>True, if version is deleted..</returns>
        public async Task<bool> DeleteOldVersionAsync(string id, string versionId, string etag = null)
        {
            id.ThrowIfNullOrWhiteSpace("id");
            versionId.ThrowIfNullOrWhiteSpace("versionId");

            BoxRequest request = new BoxRequest(_config.FilesEndpointUri, string.Format(Constants.DeleteOldVersionPathString, id, versionId))
                .Method(RequestMethod.Delete)
                .Header(Constants.RequestParameters.IfMatch, etag);

            IBoxResponse<BoxFile> response = await ToResponseAsync<BoxFile>(request).ConfigureAwait(false);

            return response.Status == ResponseStatus.Success;
        }

        /// <summary>
        /// If there are previous versions of this file, this method can be used to promote one of the older versions to the top of the stack. 
        /// This actually mints a copy of the old version and puts it on the top of the versions stack. 
        /// The file will have the exact same contents, the same SHA1/etag, and the same name as the original. 
        /// Other properties such as comments do not get updated to their former values.
        /// </summary>
        /// <param name="id">Id of the file (Required).</param>
        /// <param name="versionId">Id of the version (Required).</param>
        /// <returns>The newly promoted file_version object is returned</returns>
        public async Task<BoxFileVersion> PromoteVersionAsync(string id, string versionId)
        {
            id.ThrowIfNullOrWhiteSpace("id");
            versionId.ThrowIfNullOrWhiteSpace("versionId");

            BoxRequest request = new BoxRequest(_config.FilesEndpointUri, string.Format(Constants.PromoteVersionPathString, id))
                .Method(RequestMethod.Post)
                .Payload(_converter.Serialize(new BoxPromoteVersionRequest()
                    {
                        Id = versionId
                    }));

            IBoxResponse<BoxFileVersion> response = await ToResponseAsync<BoxFileVersion>(request).ConfigureAwait(false);

            return response.ResponseObject;
        }
    }
}<|MERGE_RESOLUTION|>--- conflicted
+++ resolved
@@ -141,18 +141,6 @@
         /// If the file already exists, an error will be thrown.
         /// A proper timeout should be provided for large uploads
         /// </summary>
-<<<<<<< HEAD
-        /// <param name="fileRequest"></param>
-        /// <param name="stream"></param>
-        /// <param name="fields"></param>
-        /// <param name="timeout"></param>
-        /// <param name="contentMD5"></param>
-        /// <param name="setStreamPositionToZero"></param>
-        /// <param name="uploadUri"></param>
-        /// <returns></returns>
-        public async Task<BoxFile> UploadAsync(BoxFileRequest fileRequest, Stream stream, List<string> fields = null,
-                                                TimeSpan? timeout = null, byte[] contentMD5 = null,
-=======
         /// <param name="fileRequest">Upload file data.
         /// Mandatory fields:
         /// fileRequest.Name - name of the file
@@ -168,9 +156,8 @@
         /// <param name="setStreamPositionToZero">Set position for input stream to 0</param>
         /// <param name="uploadUri">Uri where file shall to be uloaded. Configured upload endpoint uri is used if not specified.</param>
         /// <returns>A full file object is returned inside of a collection if the ID is valid and if the update is successful.</returns>
-        public async Task<BoxFile> UploadAsync(BoxFileRequest fileRequest, Stream stream, List<string> fields = null, 
-                                                TimeSpan? timeout = null, byte[] contentMD5 = null, 
->>>>>>> e68d0ea9
+        public async Task<BoxFile> UploadAsync(BoxFileRequest fileRequest, Stream stream, List<string> fields = null,
+                                                TimeSpan? timeout = null, byte[] contentMD5 = null,
                                                 bool setStreamPositionToZero = true,
                                                 Uri uploadUri = null)
         {
@@ -319,13 +306,8 @@
         /// </summary>
         /// <param name="id">Id of the file</param>
         /// <param name="etag">The etag of the file. This is in the ‘etag’ field of the file object.</param>
-<<<<<<< HEAD
-        /// <returns>True - if file is deleted</returns>
+        /// <returns>True if file is deleted, false otherwise.</returns>
         public async Task<bool> DeleteAsync(string id, string etag = null)
-=======
-        /// <returns>True if file is deleted, false otherwise.</returns>
-        public async Task<bool> DeleteAsync(string id, string etag=null)
->>>>>>> e68d0ea9
         {
             id.ThrowIfNullOrWhiteSpace("id");
 
@@ -351,11 +333,7 @@
         /// Errors can be thrown if the destination folder is invalid or if a file-name collision occurs. </returns>
         public async Task<BoxFile> CopyAsync(BoxFileRequest fileRequest, List<string> fields = null)
         {
-<<<<<<< HEAD
-
-=======
             fileRequest.ThrowIfNull("fileRequest");
->>>>>>> e68d0ea9
             fileRequest.Id.ThrowIfNullOrWhiteSpace("fileRequest.Id");
             fileRequest.Parent.ThrowIfNull("fileRequest.Parent")
                 .Id.ThrowIfNullOrWhiteSpace("fileRequest.Parent.Id");
@@ -700,7 +678,7 @@
         /// <param name="id">Id of the file (Required).</param>
         /// <param name="versionId">Id of the version (Required).</param>
         /// <param name="etag">The etag of the file. This is in the ‘etag’ field of the file object.</param>
-        /// <returns>True, if version is deleted..</returns>
+        /// <returns>True, if version is deleted.</returns>
         public async Task<bool> DeleteOldVersionAsync(string id, string versionId, string etag = null)
         {
             id.ThrowIfNullOrWhiteSpace("id");
@@ -718,7 +696,7 @@
         /// <summary>
         /// If there are previous versions of this file, this method can be used to promote one of the older versions to the top of the stack. 
         /// This actually mints a copy of the old version and puts it on the top of the versions stack. 
-        /// The file will have the exact same contents, the same SHA1/etag, and the same name as the original. 
+        /// The file will have the exact same contents, the same SHA1/etag, and the same name as the promoted version. 
         /// Other properties such as comments do not get updated to their former values.
         /// </summary>
         /// <param name="id">Id of the file (Required).</param>
