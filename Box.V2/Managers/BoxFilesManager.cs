﻿using Box.V2.Auth;
using Box.V2.Config;
using Box.V2.Converter;
using Box.V2.Exceptions;
using Box.V2.Extensions;
using Box.V2.Models;
using Box.V2.Services;
using Box.V2.Utility;
using System;
using System.Collections.Generic;
using System.IO;
using System.Linq;
using System.Net;
using System.Net.Http.Headers;
using System.Text;
using System.Threading;
using System.Threading.Tasks;
using System.Runtime.CompilerServices;

namespace Box.V2.Managers
{
    /// <summary>
    /// File objects represent that metadata about individual files in Box, with attributes describing who created the file, 
    /// when it was last modified, and other information. 
    /// </summary>
    public class BoxFilesManager : BoxResourceManager
    {
        public BoxFilesManager(IBoxConfig config, IBoxService service, IBoxConverter converter, IAuthRepository auth, string asUser = null, bool? suppressNotifications = null)
            : base(config, service, converter, auth, asUser, suppressNotifications) { }

        /// <summary>
        /// Retrieves information about a file.
        /// </summary>
        /// <param name="id">Id of the file.</param>
        /// <param name="fields">Attribute(s) to include in the response.</param>
        /// <returns>A full file object is returned if the ID is valid and if the user has access to the file.</returns>
        public async Task<BoxFile> GetInformationAsync(string id, IEnumerable<string> fields = null)
        {
            id.ThrowIfNullOrWhiteSpace("id");

            BoxRequest request = new BoxRequest(_config.FilesEndpointUri, id)
                .Param(ParamFields, fields);

            IBoxResponse<BoxFile> response = await ToResponseAsync<BoxFile>(request).ConfigureAwait(false);

            return response.ResponseObject;
        }

        /// <summary>
        /// Returns the stream of the requested file.
        /// </summary>
        /// <param name="id">Id of the file to download.</param>
        /// <param name="versionId">The ID specific version of this file to download.</param>
        /// <param name="timeout">Optional timeout for response.</param>
        /// <param name="startOffsetInBytes">Optional timeout for response.</param>
        /// <param name="endOffsetInBytes">Optional timeout for response.</param>
        /// <returns>Stream of the requested file.</returns>
        public async Task<Stream> DownloadStreamAsync(string id, string versionId = null, TimeSpan? timeout = null, int? startOffsetInBytes = null, int? endOffsetInBytes = null)
        {
            id.ThrowIfNullOrWhiteSpace("id");

            BoxRequest request = new BoxRequest(_config.FilesEndpointUri, string.Format(Constants.ContentPathString, id)) { Timeout = timeout }
                .Param("version", versionId);

            if (startOffsetInBytes.HasValue && endOffsetInBytes.HasValue)
            {
                request = request.Header("Range", $"bytes={startOffsetInBytes}-{endOffsetInBytes}");
            }

            IBoxResponse<Stream> response = await ToResponseAsync<Stream>(request).ConfigureAwait(false);
            return response.ResponseObject;
        }

        /// <summary>
        /// Retrieves the temporary direct Uri to a file (valid for 15 minutes). This is typically used to send as a redirect to a browser to make the browser download the file directly from Box.
        /// </summary>
        /// <param name="id">Id of the file.</param>
        /// <param name="versionId">Version of the file.</param>
        /// <returns></returns>
        public async Task<Uri> GetDownloadUriAsync(string id, string versionId = null)
        {
            id.ThrowIfNullOrWhiteSpace("id");

            BoxRequest request = new BoxRequest(_config.FilesEndpointUri, string.Format(Constants.ContentPathString, id)) { FollowRedirect = false }
                .Param("version", versionId);

            IBoxResponse<BoxFile> response = await ToResponseAsync<BoxFile>(request).ConfigureAwait(false);
            var locationUri = response.Headers.Location;

            return locationUri;
        }

        /// <summary>
        /// Verify that a file will be accepted by Box before you send all the bytes over the wire.
        /// </summary>
        /// <remarks>
        /// Preflight checks verify all permissions as if the file was actually uploaded including:
        /// Folder upload permission
        /// File name collisions
        /// file size caps
        /// folder and file name restrictions*
        /// folder and account storage quota
        /// </remarks>
        /// <param name="preflightCheckRequest">BoxPreflightCheckRequest object.</param>
        /// <returns>Returns a BoxPreflightCheck object if successful, otherwise an error is thrown when any of the preflight conditions are not met.</returns>
        public async Task<BoxPreflightCheck> PreflightCheck(BoxPreflightCheckRequest preflightCheckRequest)
        {
            preflightCheckRequest.ThrowIfNull("preflightCheckRequest")
                .Name.ThrowIfNullOrWhiteSpace("preflightCheckRequest.Name");
            preflightCheckRequest.Parent.ThrowIfNull("preflightCheckRequest.Parent")
                .Id.ThrowIfNullOrWhiteSpace("preflightCheckRequest.Parent.Id");

            BoxRequest request = new BoxRequest(_config.FilesPreflightCheckUri)
                .Method(RequestMethod.Options);

            request.Payload = _converter.Serialize(preflightCheckRequest);
            request.ContentType = Constants.RequestParameters.ContentTypeJson;

            IBoxResponse<BoxPreflightCheck> response = await ToResponseAsync<BoxPreflightCheck>(request).ConfigureAwait(false);
            response.ResponseObject.Success = response.Status == ResponseStatus.Success;

            return response.ResponseObject;
        }

        /// <summary>
        /// Verify that a new version of a file will be accepted by Box before you send all the bytes over the wire.
        /// </summary>
        /// <param name="fileId"></param>
        /// <param name="preflightCheckRequest"></param>
        /// <returns></returns>
        public async Task<BoxPreflightCheck> PreflightCheckNewVersion(string fileId, BoxPreflightCheckRequest preflightCheckRequest)
        {
            if (preflightCheckRequest.Size <= 0)
                throw new ArgumentException("Size in bytes must be greater than zero (otherwise preflight check for new version would always succeed)", "sizeinBytes");

            BoxRequest request = new BoxRequest(new Uri(string.Format(Constants.FilesPreflightCheckNewVersionString, fileId)))
                .Method(RequestMethod.Options);

            request.Payload = _converter.Serialize(preflightCheckRequest);
            request.ContentType = Constants.RequestParameters.ContentTypeJson;

            IBoxResponse<BoxPreflightCheck> response = await ToResponseAsync<BoxPreflightCheck>(request).ConfigureAwait(false);
            response.ResponseObject.Success = response.Status == ResponseStatus.Success;

            return response.ResponseObject;
        }

        /// <summary>
        /// Uploads a provided file to the target parent folder.
        /// If the file already exists, an error will be thrown.
        /// A proper timeout should be provided for large uploads.
        /// </summary>
        /// <param name="fileRequest">BoxFileRequest object.</param>
        /// <param name="stream">Stream of uploading file.</param>
        /// <param name="fields">Fields which shall be returned in result.</param>
        /// <param name="timeout">Timeout for response.</param>
        /// <param name="contentMD5">The SHA1 hash of the file.</param>
        /// <param name="setStreamPositionToZero">Set position for input stream to 0.</param>
        /// <param name="uploadUri">Uri to use for upload. Default upload endpoint URI is used if not specified.</param>
        /// <returns>A full file object is returned inside of a collection if the ID is valid and if the update is successful.</returns>
        public async Task<BoxFile> UploadAsync(BoxFileRequest fileRequest, Stream stream, IEnumerable<string> fields = null,
                                                TimeSpan? timeout = null, byte[] contentMD5 = null,
                                                bool setStreamPositionToZero = true,
                                                Uri uploadUri = null)
        {
            stream.ThrowIfNull("stream");
            fileRequest.ThrowIfNull("fileRequest")
                .Name.ThrowIfNullOrWhiteSpace("filedRequest.Name");
            fileRequest.Parent.ThrowIfNull("fileRequest.Parent")
                .Id.ThrowIfNullOrWhiteSpace("fileRequest.Parent.Id");

            if (setStreamPositionToZero)
                stream.Position = 0;

            uploadUri = uploadUri == null ? _config.FilesUploadEndpointUri : uploadUri;

            BoxMultiPartRequest request = new BoxMultiPartRequest(uploadUri) { Timeout = timeout }
                .Param(ParamFields, fields)
                .FormPart(new BoxStringFormPart()
                {
                    Name = "attributes",
                    Value = _converter.Serialize(fileRequest)
                })
                .FormPart(new BoxFileFormPart()
                {
                    Name = "file",
                    Value = stream,
                    FileName = fileRequest.Name
                });

            if (contentMD5 != null)
                request.Header(Constants.RequestParameters.ContentMD5, HexStringFromBytes(contentMD5));

            IBoxResponse<BoxCollection<BoxFile>> response = await ToResponseAsync<BoxCollection<BoxFile>>(request).ConfigureAwait(false);

            // We can only upload one file at a time, so return the first entry
            return response.ResponseObject.Entries.FirstOrDefault();
        }

        /// <summary>
        /// Create an upload session for uploading a new file.
        /// </summary>
        /// <param name="uploadSessionRequest">The upload session request.</param>
        /// <returns>The upload session.</returns>
        public async Task<BoxFileUploadSession> CreateUploadSessionAsync(BoxFileUploadSessionRequest uploadSessionRequest)
        {
            var uploadUri = _config.FilesUploadSessionEndpointUri;

            var request = new BoxRequest(uploadUri)
                .Method(RequestMethod.Post);

            request.Payload = _converter.Serialize(uploadSessionRequest);
            request.ContentType = Constants.RequestParameters.ContentTypeJson;

            IBoxResponse<BoxFileUploadSession> response = await ToResponseAsync<BoxFileUploadSession>(request).ConfigureAwait(false);

            return response.ResponseObject;
        }

        /// <summary>
        /// Create an upload session for uploading a new file version.
        /// </summary>
        /// <param name="fileId">The file id.</param>
        /// <param name="uploadNewVersionSessionRequest">The upload session request for new file version.</param>
        /// <returns>The upload session for uploading new Box file version using session.</returns>
        public async Task<BoxFileUploadSession> CreateNewVersionUploadSessionAsync(string fileId, 
            BoxFileUploadSessionRequest uploadNewVersionSessionRequest)
        {
            var uploadUri = new Uri(string.Format(Constants.FilesNewVersionUploadSessionEndpointString, fileId));

            var request = new BoxRequest(uploadUri)
                .Method(RequestMethod.Post);

            request.Payload = _converter.Serialize(uploadNewVersionSessionRequest);
            request.ContentType = Constants.RequestParameters.ContentTypeJson;

            IBoxResponse<BoxFileUploadSession> response = await ToResponseAsync<BoxFileUploadSession>(request).ConfigureAwait(false);

            return response.ResponseObject;
        }

        /// <summary>
        /// This method is used to upload a new version of an existing file in a user’s account. Similar to regular file uploads, 
        /// these are performed as multipart form uploads. An optional If-Match header can be included to ensure that client only 
        /// overwrites the file if it knows about the latest version. The filename on Box will remain the same as the previous version.
        /// To update the file’s name, you can specify a new name for the file using the fileName parameter.
        /// A proper timeout should be provided for large uploads.
        /// </summary>
        /// <param name="fileName">Name of the file.</param>
        /// <param name="fileId">Id of the file to upload a new version to.</param>
        /// <param name="stream">Stream of the uploading file.</param>
        /// <param name="etag">This ‘etag’ field of the file, which will be set in the If-Match header.</param>
        /// <param name="fields">Fields which shall be returned in result.</param>
        /// <param name="timeout">Optional timeout for response.</param>
        /// <param name="contentMD5">The SHA1 hash of the file.</param>
        /// <param name="setStreamPositionToZero">Set position for input stream to 0.</param>
        /// <param name="uploadUri">Optional url for uploading file.</param>
        /// <returns>A full file object is returned.</returns>
        public async Task<BoxFile> UploadNewVersionAsync(string fileName, string fileId, Stream stream,
                                                         string etag = null, IEnumerable<string> fields = null,
                                                         TimeSpan? timeout = null, byte[] contentMD5 = null,
                                                         bool setStreamPositionToZero = true,
                                                         Uri uploadUri = null)
        {
            fileName.ThrowIfNullOrWhiteSpace("fileName");
            fileId.ThrowIfNullOrWhiteSpace("fileId");
            stream.ThrowIfNull("stream");

            if (setStreamPositionToZero)
                stream.Position = 0;

            uploadUri = uploadUri == null ? new Uri(string.Format(Constants.FilesNewVersionEndpointString, fileId)) : uploadUri;

            BoxMultiPartRequest request = new BoxMultiPartRequest(uploadUri) { Timeout = timeout }
                .Header(Constants.RequestParameters.IfMatch, etag)
                .Param(ParamFields, fields)
                .FormPart(new BoxFileFormPart()
                {
                    Name = "filename",
                    Value = stream,
                    FileName = fileName
                });

            if (contentMD5 != null)
                request.Header(Constants.RequestParameters.ContentMD5, HexStringFromBytes(contentMD5));

            IBoxResponse<BoxCollection<BoxFile>> response = await ToResponseAsync<BoxCollection<BoxFile>>(request).ConfigureAwait(false);

            // We can only upload one file at a time, so return the first entry
            return response.ResponseObject.Entries.FirstOrDefault();
        }

        /// <summary>
        /// Upload a part of the file to the session.
        /// </summary>
        /// <param name="uploadPartUri">Upload Uri from Create Session which include SessionId</param>
        /// <param name="sha">The message digest of the part body, formatted as specified by RFC 3230.</param>
        /// <param name="partStartOffsetInBytes">Part begin offset in bytes.</param>
        /// <param name="sizeOfOriginalFileInBytes">Size of original file in bytes.</param>
        /// <param name="stream">The file part stream.</param>
        /// <param name="timeout">Timeout of the request.</param>
        /// <returns>The complete BoxUploadPartResponse object if success.</returns>
        public async Task<BoxUploadPartResponse> UploadPartAsync(Uri uploadPartUri, string sha, long partStartOffsetInBytes, long sizeOfOriginalFileInBytes, Stream stream, TimeSpan? timeout = null)
        {
            var request = new BoxBinaryRequest(uploadPartUri) { Timeout = timeout }
                .Method(RequestMethod.Put)
                .Header(Constants.RequestParameters.Digest, "sha=" + sha)
                .Header(Constants.RequestParameters.ContentRange, "bytes " + partStartOffsetInBytes + "-" + (partStartOffsetInBytes + stream.Length - 1) + "/" + sizeOfOriginalFileInBytes)
                .Part(new BoxFilePart()
                {
                    Value = stream
                });

            var response = await ToResponseAsync<BoxUploadPartResponse>(request).ConfigureAwait(false);

            return response.ResponseObject;
        }

        /// <summary>
        /// Commits a session after all individual file part uploads are complete.
        /// </summary>
        /// <param name="commitSessionUrl">Commit URL returned in the Create Session response.</param>
        /// <param name="sha">The message digest of the complete file, formatted as specified by RFC 3230.</param>
        /// <param name="sessionPartsInfo">Parts info for the uploaded parts.</param>
        /// <returns> A collection containing the complete BoxFile object(s). </returns>
        public async Task<BoxFile> CommitSessionAsync(Uri commitSessionUrl, string sha, BoxSessionParts sessionPartsInfo)
        {
            BoxRequest request = new BoxRequest(commitSessionUrl)
                .Method(RequestMethod.Post)
                .Header(Constants.RequestParameters.Digest, "sha=" + sha)
                .Payload(_converter.Serialize(sessionPartsInfo));

            request.ContentType = Constants.RequestParameters.ContentTypeJson;

            var response = await ToResponseAsync<BoxCollection<BoxFile>>(request).ConfigureAwait(false);

            // We can only commit one file at a time, so return the first entry
            return response.ResponseObject.Entries.FirstOrDefault();
        }

        /// <summary>
        /// Commits a session after all individual new file version part uploads are complete.
        /// </summary>
        /// <param name="commitSessionUrl">Commit URL returned in the Create Session response.</param>
        /// <param name="sha">The message digest of the complete file, formatted as specified by RFC 3230.</param>
        /// <param name="sessionPartsInfo">Parts info for the uploaded parts.</param>
        /// <returns> The complete BoxFile object. </returns>
        public async Task<BoxFile> CommitFileVersionSessionAsync(Uri commitSessionUrl, string sha, BoxSessionParts sessionPartsInfo)
        {
            BoxRequest request = new BoxRequest(commitSessionUrl)
                .Method(RequestMethod.Post)
                .Header(Constants.RequestParameters.Digest, "sha=" + sha)
                .Payload(_converter.Serialize(sessionPartsInfo));

            request.ContentType = Constants.RequestParameters.ContentTypeJson;

            var response = await ToResponseAsync<BoxFile>(request).ConfigureAwait(false);

            return response.ResponseObject;
        }

        /// <summary>
        /// Get a list of parts that were uploaded in a session.
        /// </summary>
        /// <param name="sessionPartsUri">The Url returned in the Create Session response.</param>
        /// <param name="offset">Zero-based index of first OffsetID of part to return.</param>
        /// <param name="limit">How many parts to return.</param>
        /// <param name="autoPaginate">Whether or not to auto-paginate to fetch all; defaults to false.</param>
        /// <returns>Returns a list of file part information uploaded so far in the session.</returns>
        public async Task<BoxCollection<BoxSessionPartInfo>> GetSessionUploadedPartsAsync(Uri sessionPartsUri, int? offset = null, int? limit = null, bool autoPaginate = false)
        {
            BoxRequest request = new BoxRequest(sessionPartsUri)
               .Method(RequestMethod.Get);

            if (offset.HasValue)
            {
                request.Param("offset", offset.Value.ToString());
                // sessionPartsUri = sessionPartsUri.AppendQueryString("offset", offset.Value.ToString());
            }

            if (limit.HasValue)
            {
                request.Param("limit", limit.Value.ToString());
                // sessionPartsUri = sessionPartsUri.AppendQueryString("limit", limit.Value.ToString());
            }

            if (autoPaginate)
            {
                if (!limit.HasValue)
                {
                    limit = 100;
                    request.Param("limit", limit.ToString());
                }

                if (!offset.HasValue)
                    request.Param("offset", "0");

                return await AutoPaginateLimitOffset<BoxSessionPartInfo>(request, limit.Value);
            }
            else
            {
                var response = await ToResponseAsync<BoxCollection<BoxSessionPartInfo>>(request).ConfigureAwait(false);

                return response.ResponseObject;
            }
        }

        /// <summary>
        /// Gets the status of the upload session.
        /// </summary>
        /// <param name="sessionUploadStatusUri">The Url returned in the Create Session response.</param>
        /// <returns>Returns an object representing the status of the upload session.</returns>
        public async Task<BoxSessionUploadStatus> GetSessionUploadStatusAsync(Uri sessionUploadStatusUri)
        {
            BoxRequest request = new BoxRequest(sessionUploadStatusUri)
               .Method(RequestMethod.Get);

            IBoxResponse<BoxSessionUploadStatus> response = await ToResponseAsync<BoxSessionUploadStatus>(request).ConfigureAwait(false);

            return response.ResponseObject;
        }

        /// <summary>
        /// Upload a new large file version by splitting them up and uploads in a session.
        /// </summary>
        /// <param name="stream">The file stream.</param>
        /// <param name="fileId">Id of the remote file.</param>
        /// <param name="timeout">Timeout for subsequent UploadPart requests.</param>
        /// <param name="progress">Will report progress from 1 - 100.</param>
        /// <returns>The BoxFileVersion object.</returns>
        public async Task<BoxFileVersion> UploadFileVersionUsingSessionAsync(Stream stream, string fileId, string fileName = null,
            TimeSpan? timeout = null, IProgress<BoxProgress> progress = null)
        {
            // Create Upload Session
            var fileSize = stream.Length;
            var uploadNewVersionSessionRequest = new BoxFileUploadSessionRequest
            {
                FileSize = fileSize,
                FileName = fileName
            };

            var boxFileVersionUploadSession = await CreateNewVersionUploadSessionAsync(fileId, uploadNewVersionSessionRequest);
            var response = await UploadSessionAsync(stream, boxFileVersionUploadSession, timeout, progress);
            return response.FileVersion;
        }

        /// <summary>
        /// Upload a large file by splitting them up and uploads in a session.
        /// This method is in BETA, not ready for production use yet, but welcome to try and give us feedback.
        /// </summary>
        /// <param name="stream">The file stream.</param>
        /// <param name="fileName">Name of the remote file name.</param>
        /// <param name="folderId">Parent folder id.</param>
        /// <param name="timeout">Timeout for subsequent UploadPart requests.</param>
        /// <param name="progress">Will report progress from 1 - 100.</param>
        /// <returns>The complete BoxFile object.</returns>
        public async Task<BoxFile> UploadUsingSessionAsync(Stream stream, string fileName,
            string folderId, TimeSpan? timeout = null, IProgress<BoxProgress> progress = null)
        {
            // Create Upload Session
            var fileSize = stream.Length;
            var uploadSessionRequest = new BoxFileUploadSessionRequest
            {
                FileName = fileName,
                FileSize = fileSize,
                FolderId = folderId
            };

            var boxFileUploadSession = await CreateUploadSessionAsync(uploadSessionRequest);
            var response = await UploadSessionAsync(stream, boxFileUploadSession, timeout, progress);

            return response;
        }

        /// <summary>
        /// Using the upload session for new file upload and new file version upload, 
        /// upload by parts file/file version
        /// </summary>
        /// <param name="stream">The file stream.</param>
        /// <param name="uploadSession">BoxFileUpload session retrieved for uploading new file or uploading new file version</param>
        /// <param name="progress">Will report progress from 1 - 100.</param>
        /// <param name="callingMethod"> The calling function name used to determine which commit function to call.</param>
        /// <returns>The complete BoxFile object.</returns>
        private async Task<BoxFile> UploadSessionAsync(Stream stream, BoxFileUploadSession uploadFileSession,
            TimeSpan? timeout = null, IProgress<BoxProgress> progress = null, [CallerMemberName] string callingMethod = null)
        {
            var fileSize = stream.Length;
            // Parse upload session response
            var boxSessionEndpoint = uploadFileSession.SessionEndpoints;
            var uploadPartUri = new Uri(boxSessionEndpoint.UploadPart);
            var commitUri = new Uri(boxSessionEndpoint.Commit);
            var partSize = uploadFileSession.PartSize;
            long partSizeLong;
            if (long.TryParse(partSize, out partSizeLong) == false)
            {
                throw new BoxException("File part size is wrong!");
            }

            var numberOfParts = UploadUsingSessionInternal.GetNumberOfParts(fileSize,
                partSizeLong);

            // Full file sha1 for final commit
<<<<<<< HEAD
            var fullFileSha1 = await Task.Run(() => {
=======
            var fullFileSha1 = await Task.Run(() =>
            {
>>>>>>> 24586537
                return Helper.GetSha1Hash(stream);
            });

            // Upload parts in session
            var allSessionParts = await UploadPartsInSessionAsync(uploadPartUri,
                numberOfParts, partSizeLong, stream,
                fileSize, timeout, progress);

            var allSessionPartsList = allSessionParts.ToList();

            var sessionPartsForCommit = new BoxSessionParts
            {
                Parts = allSessionPartsList
            };

            // Commit, Retry 5 times with interval related to the total part number
            // Having debugged this -- retries do consistenly happen so we up the retries
            const int retryCount = 5;
            var retryInterval = allSessionPartsList.Count * 100;

            // Depending on the calling function a different commit function will be used
            // to commit file upload parts
            if(callingMethod=="UploadUsingSessionAsync")
            {
                var fileResponse =
                await Retry.ExecuteAsync(
                    async () =>
                        await CommitSessionAsync(commitUri, fullFileSha1,
                            sessionPartsForCommit),
                    TimeSpan.FromMilliseconds(retryInterval), retryCount);
                return fileResponse;
            }
            else // This is to call the commit function for file version uploads
            {
                var versionResponse =
                await Retry.ExecuteAsync(
                    async () =>
                        await CommitFileVersionSessionAsync(commitUri, fullFileSha1,
                            sessionPartsForCommit),
                        TimeSpan.FromMilliseconds(retryInterval), retryCount);
                return versionResponse;
            }
        }

        public delegate void uploadUsingSessionDelegateAsync();

        private async Task<IEnumerable<BoxSessionPartInfo>> UploadPartsInSessionAsync(
            Uri uploadPartsUri, int numberOfParts, long partSize, Stream stream,
            long fileSize, TimeSpan? timeout = null, IProgress<BoxProgress> progress = null)
        {
            var maxTaskNum = Environment.ProcessorCount + 1;

            // Retry 5 times for 10 seconds
            const int retryMaxCount = 5;
            const int retryMaxInterval = 10;

            var ret = new List<BoxSessionPartInfo>();

            using (SemaphoreSlim concurrencySemaphore = new SemaphoreSlim(maxTaskNum))
            {
                var postTaskTasks = new List<Task>();
                int taskCompleted = 0;

                var tasks = new List<Task<BoxUploadPartResponse>>();
                for (var i = 0; i < numberOfParts; i++)
                {
                    await concurrencySemaphore.WaitAsync();

                    // Split file as per part size
                    var partOffset = partSize * i;

                    // Retry
                    var uploadPartWithRetryTask = Retry.ExecuteAsync(async () =>
                    {
                        // Release the memory when done
                        using (var partFileStream = UploadUsingSessionInternal.GetFilePart(stream, partSize,
                                    partOffset))
                        {
                            var sha = Helper.GetSha1Hash(partFileStream);
                            partFileStream.Position = 0;
                            var uploadPartResponse = await UploadPartAsync(
                                uploadPartsUri, sha, partOffset, fileSize, partFileStream,
                                timeout);

                            return uploadPartResponse;
                        }
                    }, TimeSpan.FromSeconds(retryMaxInterval), retryMaxCount);

                    // Have each task notify the Semaphore when it completes so that it decrements the number of tasks currently running.
                    postTaskTasks.Add(uploadPartWithRetryTask.ContinueWith(tsk =>
                        {
                            concurrencySemaphore.Release();
                            ++taskCompleted;
                            if (progress != null)
                            {
                                var boxProgress = new BoxProgress()
                                {
                                    progress = taskCompleted * 100 / numberOfParts
                                };

                                progress.Report(boxProgress);
                            }
                        }
                    ));

                    tasks.Add(uploadPartWithRetryTask);
                }

                var results = await Task.WhenAll(tasks);
                ret.AddRange(results.Select(elem => elem.Part));
            }

            return ret;
        }

        private string HexStringFromBytes(byte[] bytes)
        {
            var sb = new StringBuilder();
            foreach (byte b in bytes)
            {
                var hex = b.ToString("x2");
                sb.Append(hex);
            }
            return sb.ToString();
        }

        /// <summary>
        /// If there are previous versions of this file, this method can be used to retrieve metadata about the older versions.
        /// <remarks>Versions are only tracked for Box users with premium accounts.</remarks>
        /// </summary>
        /// <param name="id">The file id.</param>
        /// <param name="fields">Attribute(s) to include in the response.</param>
        /// <returns>A collection of versions other than the main version of the file. If a file has no other versions, an empty collection will be returned.
        /// Note that if a file has a total of three versions, only the first two version will be returned.</returns>
        public async Task<BoxCollection<BoxFileVersion>> ViewVersionsAsync(string id, IEnumerable<string> fields = null)
        {
            id.ThrowIfNullOrWhiteSpace("id");

            BoxRequest request = new BoxRequest(_config.FilesEndpointUri, string.Format(Constants.VersionsPathString, id))
                .Param(ParamFields, fields);

            IBoxResponse<BoxCollection<BoxFileVersion>> response = await ToResponseAsync<BoxCollection<BoxFileVersion>>(request).ConfigureAwait(false);

            return response.ResponseObject;
        }

        /// <summary>
        /// Used to update individual or multiple fields in the file object, including renaming the file, changing it’s description, 
        /// and creating a shared link for the file. To move a file, change the ID of its parent folder. An optional etag
        /// can be included to ensure that client only updates the file if it knows about the latest version.
        /// </summary>
        /// <param name="fileRequest">BoxFileRequest object.</param>
        /// <param name="etag">This ‘etag’ field of the file, which will be set in the If-Match header.</param>
        /// <param name="fields">Attribute(s) to include in the response.</param>
        /// <returns>The complete BoxFile object.</returns>
        public async Task<BoxFile> UpdateInformationAsync(BoxFileRequest fileRequest, string etag = null, IEnumerable<string> fields = null)
        {
            fileRequest.ThrowIfNull("fileRequest")
                .Id.ThrowIfNullOrWhiteSpace("fileRequest.Id");

            BoxRequest request = new BoxRequest(_config.FilesEndpointUri, fileRequest.Id)
                .Method(RequestMethod.Put)
                .Header(Constants.RequestParameters.IfMatch, etag)
                .Param(ParamFields, fields);

            request.Payload = _converter.Serialize(fileRequest);

            IBoxResponse<BoxFile> response = await ToResponseAsync<BoxFile>(request).ConfigureAwait(false);

            return response.ResponseObject;
        }

        /// <summary>
        /// Discards a file to the trash. The etag of the file can be included as an ‘If-Match’ header to prevent race conditions.
        /// <remarks>Depending on the enterprise settings for this user, the item will either be immediately and permanently deleted from Box or moved to the trash.</remarks>
        /// </summary>
        /// <param name="id">Id of the file.</param>
        /// <param name="etag">This ‘etag’ field of the file, which will be set in the If-Match header.</param>
        /// <returns>True if file is deleted, false otherwise.</returns>
        public async Task<bool> DeleteAsync(string id, string etag = null)
        {
            id.ThrowIfNullOrWhiteSpace("id");

            BoxRequest request = new BoxRequest(_config.FilesEndpointUri, id)
                .Method(RequestMethod.Delete)
                .Header(Constants.RequestParameters.IfMatch, etag);

            IBoxResponse<BoxFile> response = await ToResponseAsync<BoxFile>(request).ConfigureAwait(false);

            return response.Status == ResponseStatus.Success;
        }

        /// <summary>
        /// Abort the upload session and discard all data uploaded. This cannot be reversed.
        /// </summary>
        /// <param name="abortUri">The upload session abort url that aborts the session.</param>
        /// <returns>True if deletion success.</returns>
        public async Task<bool> DeleteUploadSessionAsync(Uri abortUri)
        {
            var request = new BoxRequest(abortUri)
                .Method(RequestMethod.Delete);

            IBoxResponse<BoxFileUploadSession> response = await ToResponseAsync<BoxFileUploadSession>(request).ConfigureAwait(false);

            return response.Status == ResponseStatus.Success;
        }

        /// <summary>
        /// Used to create a copy of a file in another folder. The original version of the file will not be altered.
        /// </summary>
        /// <param name="fileRequest">BoxFileRequest object.</param>
        /// <param name="fields">Attribute(s) to include in the response.</param>
        /// <returns>
        /// A full file object is returned if the ID is valid and if the update is successful. 
        /// Errors can be thrown if the destination folder is invalid or if a file-name collision occurs. 
        /// </returns>
        public async Task<BoxFile> CopyAsync(BoxFileRequest fileRequest, IEnumerable<string> fields = null)
        {
            fileRequest.ThrowIfNull("fileRequest");
            fileRequest.Id.ThrowIfNullOrWhiteSpace("fileRequest.Id");
            fileRequest.Parent.ThrowIfNull("fileRequest.Parent")
                .Id.ThrowIfNullOrWhiteSpace("fileRequest.Parent.Id");

            BoxRequest request = new BoxRequest(_config.FilesEndpointUri, string.Format(Constants.CopyPathString, fileRequest.Id))
                .Method(RequestMethod.Post)
                .Param(ParamFields, fields);

            fileRequest.Id = null; //file Id was used as a query parameter in this case
            request.Payload(_converter.Serialize(fileRequest));

            IBoxResponse<BoxFile> response = await ToResponseAsync<BoxFile>(request).ConfigureAwait(false);

            return response.ResponseObject;
        }

        /// <summary>
        /// Used to create a shared link for this particular file. Please see here for more information on the permissions available for shared links. 
        /// </summary>
        /// <param name="id">Id of the file.</param>
        /// <param name="sharedLinkRequest">BoxSharedLinkRequest object.</param>
        /// <param name="fields">Attribute(s) to include in the response.</param>
        /// <returns>A full file object containing the updated shared link is returned
        /// if the ID is valid and if the update is successful.</returns>
        public async Task<BoxFile> CreateSharedLinkAsync(string id, BoxSharedLinkRequest sharedLinkRequest, IEnumerable<string> fields = null)
        {
            id.ThrowIfNullOrWhiteSpace("id");
            sharedLinkRequest.ThrowIfNull("sharedLinkRequest");

            BoxRequest request = new BoxRequest(_config.FilesEndpointUri, id)
                .Method(RequestMethod.Put)
                .Param(ParamFields, fields)
                .Payload(_converter.Serialize(new BoxItemRequest() { SharedLink = sharedLinkRequest }));

            IBoxResponse<BoxFile> response = await ToResponseAsync<BoxFile>(request).ConfigureAwait(false);

            return response.ResponseObject;
        }

        /// <summary>
        /// Used to delete the shared link for this particular file.
        /// </summary>
        /// <param name="id"></param>
        /// <returns></returns>
        public async Task<BoxFile> DeleteSharedLinkAsync(string id)
        {
            id.ThrowIfNullOrWhiteSpace("id");

            BoxRequest request = new BoxRequest(_config.FilesEndpointUri, id)
                .Method(RequestMethod.Put)
                .Payload(_converter.Serialize(new BoxDeleteSharedLinkRequest()));

            IBoxResponse<BoxFile> response = await ToResponseAsync<BoxFile>(request).ConfigureAwait(false);

            return response.ResponseObject;
        }

        /// <summary>
        /// Use this to get a list of all the collaborations on a file
        /// </summary>
        /// <param name="id">Id of the file</param>
        /// <param name="fields">Attribute(s) to include in the response</param>
        /// <returns>List of all the collaborations on a file</returns>
        public async Task<BoxCollection<BoxCollaboration>> GetCollaborationsAsync(string id, IEnumerable<string> fields = null)
        {
            id.ThrowIfNullOrWhiteSpace("id");

            BoxRequest request = new BoxRequest(_config.FilesEndpointUri, string.Format(Constants.CollaborationsPathString, id))
                .Param(ParamFields, fields);

            IBoxResponse<BoxCollection<BoxCollaboration>> response = await ToResponseAsync<BoxCollection<BoxCollaboration>>(request).ConfigureAwait(false);

            return response.ResponseObject;
        }

        /// <summary>
        /// Retrieves the comments on a particular file, if any exist.
        /// </summary>
        /// <param name="id">The Id of the item that the comments should be retrieved for.</param>
        /// <param name="fields">Attribute(s) to include in the response.</param>
        /// <returns>A Collection of comment objects are returned. If there are no comments on the file, an empty comments array is returned.</returns>
        public async Task<BoxCollection<BoxComment>> GetCommentsAsync(string id, IEnumerable<string> fields = null)
        {
            id.ThrowIfNullOrWhiteSpace("id");

            BoxRequest request = new BoxRequest(_config.FilesEndpointUri, string.Format(Constants.CommentsPathString, id))
                .Param(ParamFields, fields);

            IBoxResponse<BoxCollection<BoxComment>> response = await ToResponseAsync<BoxCollection<BoxComment>>(request).ConfigureAwait(false);

            return response.ResponseObject;
        }

        /// <summary>
        /// Retrieves a thumbnail, or smaller image representation, of this file. Sizes of 32x32,
        /// 64x64, 128x128, and 256x256 can be returned in the .png format
        /// and sizes of 32x32, 94x94, 160x160, and 320x320 can be returned in the .jpg format.
        /// Thumbnails can be generated for the image and video file formats listed here.
        /// <see cref="http://community.box.com/t5/Managing-Your-Content/What-file-types-are-supported-by-Box-s-Content-Preview/ta-p/327"/>
        /// </summary>
        /// <param name="id">Id of the file.</param>
        /// <param name="minHeight">The minimum height of the thumbnail.</param>
        /// <param name="minWidth">The minimum width of the thumbnail.</param>
        /// <param name="maxHeight">The maximum height of the thumbnail.</param>
        /// <param name="maxWidth">The maximum width of the thumbnail.</param>
        /// <param name="handleRetry">Specifies whether the method handles retries. If true, then the method would retry the call if the HTTP response is 'Accepted'. The delay for the retry is determined 
        /// by the RetryAfter header, or if that header is not set, by the constant DefaultRetryDelay.</param>
        /// <param name="throttle">Whether the requests will be throttled. Recommended to be left true to prevent spamming the server.</param>
        /// <returns>Contents of thumbnail as Stream.</returns>
        public async Task<Stream> GetThumbnailAsync(string id, int? minHeight = null, int? minWidth = null, int? maxHeight = null, int? maxWidth = null, bool throttle = true, bool handleRetry = true)
        {
            id.ThrowIfNullOrWhiteSpace("id");

            BoxRequest request = new BoxRequest(_config.FilesEndpointUri, string.Format(Constants.ThumbnailPathString, id))
                .Param("min_height", minHeight.ToString())
                .Param("min_width", minWidth.ToString())
                .Param("max_height", maxHeight.ToString())
                .Param("max_width", maxWidth.ToString());

            IBoxResponse<Stream> response = await ToResponseAsync<Stream>(request, throttle).ConfigureAwait(false);

            while (response.StatusCode == HttpStatusCode.Accepted && handleRetry)
            {
                await Task.Delay(GetTimeDelay(response.Headers));
                response = await ToResponseAsync<Stream>(request, throttle).ConfigureAwait(false);
            }

            return response.ResponseObject;
        }

        /// <summary>
        /// Gets a preview link (URI) for a file that is valid for 60 seconds.
        /// </summary>
        /// <param name="id">Id of the file.</param>
        /// <returns>Preview link (URI) for a file that is valid for 60 seconds.</returns>
        public async Task<Uri> GetPreviewLinkAsync(string id)
        {
            var fields = new List<string>() { "expiring_embed_link" };
            var file = await GetInformationAsync(id, fields);
            return file.ExpiringEmbedLink.Url;
        }

        /// <summary>
        /// Gets the stream of a preview page
        /// </summary>
        /// <param name="id"></param>
        /// <param name="page"></param>
        /// /// <param name="handleRetry"></param>
        /// <returns>A PNG of the preview</returns>
        [Obsolete("Please use GetPreviewLinkAsync instead.  This functionality is not supported by Box.")]
        public async Task<Stream> GetPreviewAsync(string id, int page, bool handleRetry = true)
        {
            return (await GetPreviewResponseAsync(id, page, handleRetry: handleRetry)).ResponseObject;
        }

        /// <summary>
        /// Get the preview and return a BoxFilePreview response. 
        /// </summary>
        /// <param name="id">id of the file to return.</param>
        /// <param name="page">page number of the file.</param>
        /// <param name="handleRetry">specifies whether the method handles retries. If true, then the method would retry the call if the HTTP response is 'Accepted'. The delay for the retry is determined 
        /// by the RetryAfter header, or if that header is not set, by the constant DefaultRetryDelay.</param>
        /// <returns>BoxFilePreview that contains the stream, current page number and total number of pages in the file.</returns>
        [Obsolete("Please use GetPreviewLinkAsync instead.  This functionality is not supported by Box.")]
        public async Task<BoxFilePreview> GetFilePreviewAsync(string id, int page, int? maxWidth = null, int? minWidth = null, int? maxHeight = null, int? minHeight = null, bool handleRetry = true)
        {
            IBoxResponse<Stream> response = await GetPreviewResponseAsync(id, page, maxWidth, minWidth, maxHeight, minHeight, handleRetry);

            BoxFilePreview filePreview = new BoxFilePreview();
            filePreview.CurrentPage = page;
            filePreview.ReturnedStatusCode = response.StatusCode;

            if (response.StatusCode == HttpStatusCode.OK)
            {
                filePreview.PreviewStream = response.ResponseObject;
                filePreview.TotalPages = response.BuildPagesCount();
            }

            return filePreview;
        }

        private async Task<IBoxResponse<Stream>> GetPreviewResponseAsync(string id, int page, int? maxWidth = null, int? minWidth = null, int? maxHeight = null, int? minHeight = null, bool handleRetry = true)
        {
            id.ThrowIfNullOrWhiteSpace("id");

            BoxRequest request = new BoxRequest(_config.FilesEndpointUri, string.Format(Constants.PreviewPathString, id))
                .Param("page", page.ToString())
                .Param("max_width", maxWidth.ToString())
                .Param("max_height", maxHeight.ToString())
                .Param("min_width", minWidth.ToString())
                .Param("min_height", minHeight.ToString());

            var response = await ToResponseAsync<Stream>(request).ConfigureAwait(false);

            while (response.StatusCode == HttpStatusCode.Accepted && handleRetry)
            {
                await Task.Delay(GetTimeDelay(response.Headers));
                response = await ToResponseAsync<Stream>(request).ConfigureAwait(false);
            }

            return response;
        }

        /// <summary>
        /// Return the time to wait until retrying the call. If no RetryAfter value is specified in the header, use default value;
        /// </summary>
        private int GetTimeDelay(HttpResponseHeaders headers)
        {
            int timeToWait;
            if (headers != null && headers.RetryAfter != null && int.TryParse(headers.RetryAfter.ToString(), out timeToWait))
                return timeToWait * 1000;

            return Constants.DefaultRetryDelay;
        }

        /// <summary>
        /// Retrieves an item that has been moved to the trash.
        /// </summary>
        /// <param name="id">Id of the file.</param>
        /// <param name="fields">Attribute(s) to include in the response.</param>
        /// <returns>The full item will be returned, including information about when the it was moved to the trash.</returns>
        public async Task<BoxFile> GetTrashedAsync(string id, IEnumerable<string> fields = null)
        {
            id.ThrowIfNullOrWhiteSpace("id");

            BoxRequest request = new BoxRequest(_config.FilesEndpointUri, string.Format(Constants.TrashPathString, id))
                .Param(ParamFields, fields);

            IBoxResponse<BoxFile> response = await ToResponseAsync<BoxFile>(request).ConfigureAwait(false);

            return response.ResponseObject;
        }

        /// <summary>
        /// Restores an item that has been moved to the trash. Default behavior is to restore the item to the folder it was in before 
        /// it was moved to the trash. If that parent folder no longer exists or if there is now an item with the same name in that 
        /// parent folder, the new parent folder and/or new name will need to be included in the request.
        /// </summary>
        /// <param name="fileRequest">BoxFileRequest object.</param>
        /// <param name="fields">Attribute(s) to include in the response.</param>
        /// <returns>The full item will be returned with a 201 Created status. By default it is restored to the parent folder it was in before it was trashed.</returns>
        public async Task<BoxFile> RestoreTrashedAsync(BoxFileRequest fileRequest, IEnumerable<string> fields = null)
        {
            fileRequest.ThrowIfNull("fileRequest")
                .Id.ThrowIfNullOrWhiteSpace("fileRequest.Id");
            fileRequest.Name.ThrowIfNullOrWhiteSpace("fileRequest.Name");

            BoxRequest request = new BoxRequest(_config.FilesEndpointUri, fileRequest.Id)
                .Method(RequestMethod.Post)
                .Param(ParamFields, fields)
                .Payload(_converter.Serialize(fileRequest));

            IBoxResponse<BoxFile> response = await ToResponseAsync<BoxFile>(request).ConfigureAwait(false);

            return response.ResponseObject;
        }

        /// <summary>
        /// Permanently deletes an item that is in the trash. The item will no longer exist in Box. This action cannot be undone.
        /// </summary>
        /// <param name="id">Id of the file.</param>
        /// <returns>Returns true upon successful deletion, false otherwise.</returns>
        public async Task<bool> PurgeTrashedAsync(string id)
        {
            id.ThrowIfNullOrWhiteSpace("id");

            BoxRequest request = new BoxRequest(_config.FilesEndpointUri, string.Format(Constants.TrashPathString, id))
                .Method(RequestMethod.Delete);

            IBoxResponse<BoxFile> response = await ToResponseAsync<BoxFile>(request).ConfigureAwait(false);

            return response.Status == ResponseStatus.Success;
        }

        /// <summary>
        /// Gets a lock file object representation of the lock on the provided file Id (if a lock exists, otherwise returns null).
        /// </summary>
        /// <param name="id">Id of the file.</param>
        /// <returns>BoxFileLock object.</returns>
        public async Task<BoxFileLock> GetLockAsync(string id)
        {
            id.ThrowIfNullOrWhiteSpace("id");

            BoxRequest request = new BoxRequest(_config.FilesEndpointUri, id)
                .Param(ParamFields, BoxFile.FieldLock);

            IBoxResponse<BoxFile> response = await ToResponseAsync<BoxFile>(request).ConfigureAwait(false);

            return response.ResponseObject.Lock;
        }

        /// <summary>
        /// Used to update the lock information on the file (for example, ExpiresAt or IsDownloadPrevented.
        /// </summary>
        /// <param name="lockFileRequest">BoxFileLockRequest object.</param>
        /// <param name="id">Id of the file.</param>
        /// <returns>BoxFileLock object.</returns>
        public async Task<BoxFileLock> UpdateLockAsync(BoxFileLockRequest lockFileRequest, string id)
        {
            lockFileRequest.ThrowIfNull("lockFileRequest");
            id.ThrowIfNullOrWhiteSpace("id");

            BoxRequest request = new BoxRequest(_config.FilesEndpointUri, id)
                .Method(RequestMethod.Put)
                .Param(ParamFields, BoxFile.FieldLock);

            request.Payload = _converter.Serialize(lockFileRequest);

            IBoxResponse<BoxFile> response = await ToResponseAsync<BoxFile>(request).ConfigureAwait(false);

            return response.ResponseObject.Lock;
        }

        /// <summary>
        /// Used to create a lock on the file.
        /// </summary>
        /// <param name="lockFileRequest">Request contains Lock object for setting of lock properties such as ExpiresAt - the time the lock expires, IsDownloadPrevented - whether or not the file can be downloaded while locked. </param>
        /// <param name="id">Id of the file.</param>
        /// <returns>Returns information about locked file</returns>
        public async Task<BoxFileLock> LockAsync(BoxFileLockRequest lockFileRequest, string id)
        {
            return await UpdateLockAsync(lockFileRequest, id);
        }

        /// <summary>
        /// Remove a lock
        /// </summary>
        /// <param name="id"></param>
        /// <returns></returns>
        public async Task<bool> UnLock(string id)
        {
            id.ThrowIfNullOrWhiteSpace("id");

            BoxRequest request = new BoxRequest(_config.FilesEndpointUri, id)
                .Method(RequestMethod.Put)
                .Payload("{\"lock\":null}");

            IBoxResponse<BoxFile> response = await ToResponseAsync<BoxFile>(request).ConfigureAwait(false);

            return response.Status == ResponseStatus.Success;
        }

        /// <summary>
        /// Retrieves all of the tasks for given file.
        /// </summary>
        /// <param name="id">Id of the file.</param>
        /// <param name="fields">Attribute(s) to include in the response.</param>
        /// <returns>A collection of task objects is returned. If there are no tasks, an empty collection will be returned.</returns>
        public async Task<BoxCollection<BoxTask>> GetFileTasks(string id, IEnumerable<string> fields = null)
        {
            id.ThrowIfNullOrWhiteSpace("id");

            BoxRequest request = new BoxRequest(_config.FilesEndpointUri, string.Format(Constants.TasksPathString, id))
                .Param(ParamFields, fields);

            IBoxResponse<BoxCollection<BoxTask>> response = await ToResponseAsync<BoxCollection<BoxTask>>(request).ConfigureAwait(false);

            return response.ResponseObject;
        }

        /// <summary>
        /// Used to retrieve the watermark for a corresponding Box file.
        /// </summary>
        /// <param name="id">Id of the file.</param>
        /// <returns>An object containing information about the watermark associated for this file. If the file does not have a watermark applied to it than return null</returns>
        public async Task<BoxWatermark> GetWatermarkAsync(string id)
        {
            id.ThrowIfNullOrWhiteSpace("id");

            BoxRequest request = new BoxRequest(_config.FilesEndpointUri, string.Format(Constants.WatermarkPathString, id))
               .Method(RequestMethod.Get);

            IBoxResponse<BoxWatermarkResponse> response = await ToResponseAsync<BoxWatermarkResponse>(request).ConfigureAwait(false);
            if (response.Status == ResponseStatus.Success)
            {
                return response.ResponseObject.Watermark;
            }
            else
            {
                return null;
            }
        }

        /// <summary>
        /// Used to apply or update the watermark for a corresponding Box file.
        /// </summary>
        /// <param name="id">Id of the file.</param>
        /// <param name="applyWatermarkRequest">BoxApplyWatermarkRequest object. Can be null, for using default values - imprint="default" </param>
        /// <returns>An object containing information about the watermark associated for this file.</returns>
        public async Task<BoxWatermark> ApplyWatermarkAsync(string id, BoxApplyWatermarkRequest applyWatermarkRequest = null)
        {
            id.ThrowIfNullOrWhiteSpace("id");

            if (applyWatermarkRequest == null)
            {
                applyWatermarkRequest = new BoxApplyWatermarkRequest() { Watermark = new BoxWatermarkRequest() { Imprint = "default" } };
            }

            BoxRequest request = new BoxRequest(_config.FilesEndpointUri, string.Format(Constants.WatermarkPathString, id))
               .Method(RequestMethod.Put)
               .Payload(_converter.Serialize(applyWatermarkRequest));

            IBoxResponse<BoxWatermarkResponse> response = await ToResponseAsync<BoxWatermarkResponse>(request).ConfigureAwait(false);

            if (response.Status == ResponseStatus.Success)
            {
                return response.ResponseObject.Watermark;
            }
            else
            {
                return null;
            }
        }

        /// <summary>
        /// Used to remove the watermark for a corresponding Box file.
        /// </summary>
        /// <param name="id">Id of the file.</param>
        /// <returns>True to confirm the watermark has been removed. If the file did not have a watermark applied to it, than False will be returned.</returns>
        public async Task<bool> RemoveWatermarkAsync(string id)
        {
            id.ThrowIfNullOrWhiteSpace("id");

            BoxRequest request = new BoxRequest(_config.FilesEndpointUri, string.Format(Constants.WatermarkPathString, id))
               .Method(RequestMethod.Delete);

            IBoxResponse<BoxWatermarkResponse> response = await ToResponseAsync<BoxWatermarkResponse>(request).ConfigureAwait(false);

            return response.Status == ResponseStatus.Success;
        }

        /// <summary>
        /// Discards a specific file version to the trash.
        /// </summary>
        /// <param name="id">Id of the file (Required).</param>
        /// <param name="versionId">Id of the version (Required).</param>
        /// <param name="etag">The etag of the file. This is in the ‘etag’ field of the file object.</param>
        /// <returns>True, if version is deleted.</returns>
        public async Task<bool> DeleteOldVersionAsync(string id, string versionId, string etag = null)
        {
            id.ThrowIfNullOrWhiteSpace("id");
            versionId.ThrowIfNullOrWhiteSpace("versionId");

            BoxRequest request = new BoxRequest(_config.FilesEndpointUri, string.Format(Constants.DeleteOldVersionPathString, id, versionId))
                .Method(RequestMethod.Delete)
                .Header(Constants.RequestParameters.IfMatch, etag);

            IBoxResponse<BoxFile> response = await ToResponseAsync<BoxFile>(request).ConfigureAwait(false);

            return response.Status == ResponseStatus.Success;
        }

        /// <summary>
        /// If there are previous versions of this file, this method can be used to promote one of the older versions to the top of the stack. 
        /// This actually mints a copy of the old version and puts it on the top of the versions stack. 
        /// The file will have the exact same contents, the same SHA1/etag, and the same name as the promoted version. 
        /// Other properties such as comments do not get updated to their former values.
        /// </summary>
        /// <param name="id">Id of the file (Required).</param>
        /// <param name="versionId">Id of the version (Required).</param>
        /// <returns>The newly promoted file_version object is returned</returns>
        public async Task<BoxFileVersion> PromoteVersionAsync(string id, string versionId)
        {
            id.ThrowIfNullOrWhiteSpace("id");
            versionId.ThrowIfNullOrWhiteSpace("versionId");

            BoxRequest request = new BoxRequest(_config.FilesEndpointUri, string.Format(Constants.PromoteVersionPathString, id))
                .Method(RequestMethod.Post)
                .Payload(_converter.Serialize(new BoxPromoteVersionRequest()
                {
                    Id = versionId
                }));

            IBoxResponse<BoxFileVersion> response = await ToResponseAsync<BoxFileVersion>(request).ConfigureAwait(false);

            return response.ResponseObject;
        }

        /// <summary>
        /// Representations are digital assets stored in Box. We can request the following representations: PDF, Extracted Text, Thumbnail,
        /// and Single Page depending on whether the file type is supported by passing in the corresponding x-rep-hints header. This will generate a 
        /// representation with a template_url. We will then have to either replace the {+asset_path} with <page_number>.png for single page or empty string
        /// for all other representation types.
        /// </summary>
        /// <param name="boxRepresentationRequest">Object of type BoxRepresentationRequest that contains Box file id, x-rep-hints, set_content_disposition_type
        ///     set_content_disposition_filename.</param>
        /// <returns>A full file object containing the updated representations template_url and state is returned.</returns>
        /// </summary>
        public async Task<BoxRepresentationCollection<BoxRepresentation>> GetRepresentationsAsync(BoxRepresentationRequest representationRequest)
        {
            representationRequest.ThrowIfNull("representationRequest")
                .FileId.ThrowIfNullOrWhiteSpace("representationRequest.FileId");

            BoxRequest request = new BoxRequest(_config.FilesEndpointUri, representationRequest.FileId)
                .Method(RequestMethod.Get)
                .Header(Constants.RequestParameters.XRepHints, representationRequest.XRepHints)
                .Header(Constants.RequestParameters.SetContentDispositionType, representationRequest.SetContentDispositionType)
                .Header(Constants.RequestParameters.SetContentDispositionFilename, representationRequest.SetContentDispositionFilename)
                .Param(ParamFields, Constants.RequestParameters.RepresentationField);

            IBoxResponse<BoxFile> response = await ToResponseAsync<BoxFile>(request).ConfigureAwait(false);

            while (response.StatusCode == HttpStatusCode.Accepted && representationRequest.HandleRetry)
            {
                const int RepresentationRequestRetryTime = 3000;
                await Task.Delay(RepresentationRequestRetryTime);
                response = await ToResponseAsync<BoxFile>(request).ConfigureAwait(false);
            }

            return response.ResponseObject.Representations;
        }
    }

    internal static class UploadUsingSessionInternal
    {
        public static int GetNumberOfParts(long totalSize, long partSize)
        {
            if (partSize == 0)
            {
                throw new BoxException("Part Size cannot be 0");
            }

            int numberOfParts = 1;
            if (partSize != totalSize)
            {
                numberOfParts = Convert.ToInt32(totalSize / partSize);
                numberOfParts += 1;
            }
            return numberOfParts;
        }

        public static Stream GetFilePart(Stream stream, long partSize, long partOffset)
        {
            // Default the buffer size to 4K.
            const int bufferSize = 4096;

            byte[] buffer = new byte[bufferSize];
            int bytesRead = 0;
            stream.Position = partOffset;
            var partStream = new MemoryStream();
            do
            {
                bytesRead = stream.Read(buffer, 0, 4096);
                if (bytesRead > 0)
                {
                    long bytesToWrite = bytesRead;
                    bool shouldBreak = false;
                    if (partStream.Length + bytesRead >= partSize)
                    {
                        bytesToWrite = partSize - partStream.Length;
                        shouldBreak = true;
                    }

                    partStream.Write(buffer, 0, Convert.ToInt32(bytesToWrite));

                    if (shouldBreak)
                    {
                        break;
                    }
                }
            } while (bytesRead > 0);

            return partStream;
        }
    }
}<|MERGE_RESOLUTION|>--- conflicted
+++ resolved
@@ -500,12 +500,8 @@
                 partSizeLong);
 
             // Full file sha1 for final commit
-<<<<<<< HEAD
-            var fullFileSha1 = await Task.Run(() => {
-=======
             var fullFileSha1 = await Task.Run(() =>
             {
->>>>>>> 24586537
                 return Helper.GetSha1Hash(stream);
             });
 
