﻿using Box.V2.Config;
using Box.V2.Models;
using Newtonsoft.Json;
using Newtonsoft.Json.Converters;
using Newtonsoft.Json.Linq;
using System;
using System.Collections.Generic;
using System.Linq;
using System.Text;

namespace Box.V2.Converter
{
    internal class BoxItemConverter : JsonCreationConverter<BoxEntity>
    {
        const string ItemType = "type";
        const string EventSourceItemType = "item_type";

        protected override BoxEntity Create(Type objectType, JObject jObject)
        {
            if (FieldExists(ItemType, jObject))
            {
                switch (jObject[ItemType].ToString())
                {
                    case Constants.TypeFile:
                        return new BoxFile();
                    case Constants.TypeFolder:
                        return new BoxFolder();
                    case Constants.TypeWebLink:
                        return new BoxWebLink();
                    case Constants.TypeRetentionPolicy:
                        return new BoxRetentionPolicy();
                    case Constants.TypeRetentionPolicyAssignment:
                        return new BoxRetentionPolicyAssignment();
                    case Constants.TypeFileVersionRetention:
                        return new BoxFileVersionRetention();
                    case Constants.TypeComment:
                        return new BoxComment();
                    case Constants.TypeFileVersion:
                        return new BoxFileVersion();
                    case Constants.TypeGroup:
                        return new BoxGroup();
                    case Constants.TypeGroupMembership:
                        return new BoxGroupMembership();
                    case Constants.TypeUser:
                        return new BoxUser();
                    case Constants.TypeEnterprise:
                        return new BoxEnterprise();
                    case Constants.TypeCollaboration:
                        return new BoxCollaboration();
                    case Constants.TypeLock:
                        return new BoxFileLock();
                    case Constants.TypeInvite:
                        return new BoxUserInvite();
                    case Constants.TypeWebhook:
                        return new BoxWebhook();
                    case Constants.TypeTask:
                        return new BoxTask();
                    case Constants.TypeEmailAlias:
                        return new BoxEmailAlias();
<<<<<<< HEAD
                    case Constants.TypeTaskAssignment:
                        return new BoxTaskAssignment();
=======
                    case Constants.TypeCollection:
                        return new BoxCollectionItem();
>>>>>>> 7e851d19
                }
            }
            //There is an inconsistency in the events API where file sources have slightly different field names
            else if (FieldExists(EventSourceItemType, jObject))
            {
                switch (jObject[EventSourceItemType].ToString())
                {
                    case Constants.TypeFile:
                        return new BoxFileEventSource();
                }
            }
            return new BoxEntity();
        }

        private bool FieldExists(string fieldName, JObject jObject)
        {
            return jObject[fieldName] != null;
        }
    }

    internal abstract class JsonCreationConverter<T> : JsonConverter
    {
        /// <summary>
        /// Create an instance of objectType, based properties in the JSON object
        /// </summary>
        /// <param name="objectType">type of object expected</param>
        /// <param name="jObject">contents of JSON object that will be deserialized</param>
        /// <returns></returns>
        protected abstract T Create(Type objectType, JObject jObject);

        public override bool CanConvert(Type objectType)
        {
            return typeof(T).IsAssignableFrom(objectType);
        }

        public override object ReadJson(JsonReader reader, Type objectType, object existingValue, JsonSerializer serializer)
        {
            // Null check so that the JObject.Load doesn't throw an exception
            if (reader.TokenType == JsonToken.Null)
                return null;

            // Load JObject from stream
            JObject jObject = JObject.Load(reader);

            // Create target object based on JObject
            T target = Create(objectType, jObject);

            // Populate the object properties
            serializer.Populate(jObject.CreateReader(), target);

            return target;
        }

        public override void WriteJson(JsonWriter writer, object value, JsonSerializer serializer)
        {
            throw new NotImplementedException();
        }
    }
}<|MERGE_RESOLUTION|>--- conflicted
+++ resolved
@@ -57,13 +57,10 @@
                         return new BoxTask();
                     case Constants.TypeEmailAlias:
                         return new BoxEmailAlias();
-<<<<<<< HEAD
                     case Constants.TypeTaskAssignment:
                         return new BoxTaskAssignment();
-=======
                     case Constants.TypeCollection:
                         return new BoxCollectionItem();
->>>>>>> 7e851d19
                 }
             }
             //There is an inconsistency in the events API where file sources have slightly different field names
