--- conflicted
+++ resolved
@@ -46,16 +46,13 @@
     <Compile Include="Models\BoxEnterprise.cs" />
     <Compile Include="Models\Permissions\BoxFilePermission.cs" />
     <Compile Include="Models\BoxFileVersion.cs" />
-<<<<<<< HEAD
-    <Compile Include="Models\Permissions\BoxFolderPermission.cs" />
-    <Compile Include="Models\Permissions\BoxItemPermission.cs" />
-    <Compile Include="Models\BoxSortOrder.cs" />
-=======
     <Compile Include="Models\BoxGroup.cs" />
     <Compile Include="Models\BoxGroupMembership.cs" />
     <Compile Include="Models\Request\BoxGroupMembershipRequest.cs" />
     <Compile Include="Models\Request\BoxGroupRequest.cs" />
->>>>>>> ba5ed50e
+    <Compile Include="Models\Permissions\BoxFolderPermission.cs" />
+    <Compile Include="Models\Permissions\BoxItemPermission.cs" />
+    <Compile Include="Models\BoxSortOrder.cs" />
     <Compile Include="Wrappers\BoxError.cs" />
     <Compile Include="Wrappers\BoxMultiPartRequest.cs" />
     <Compile Include="Wrappers\BoxResponse.cs" />
@@ -113,8 +110,6 @@
   </ItemGroup>
   <ItemGroup>
     <None Include="app.config" />
-    <None Include="ClassDiagram1.cd" />
-    <None Include="ClassDiagram2.cd" />
     <None Include="packages.config">
       <SubType>Designer</SubType>
     </None>
