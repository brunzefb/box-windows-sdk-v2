﻿using System;
using System.Threading.Tasks;
using Box.V2.TransactionalAuth;
using Box.V2.Auth;
using Box.V2.Config;
using Box.V2.Exceptions;

namespace Box.V2.Samples.TransactionalAuth
{
    /// <summary>
    /// Test program for token exchange.
    /// </summary>
    class Program
    {
        /// <summary>
        /// Main program method.
        /// </summary>
        /// <param name="args">The arguments.</param>
        static void Main(string[] args)
        {
            Console.WriteLine("Enter token:");
            string token = Console.ReadLine();

<<<<<<< HEAD
            Console.WriteLine("Enter the fileId, which the token has access to:");
            string fileId = Console.ReadLine();

            Console.WriteLine("Enter the folderId, which doesn't contain the fileId:");
=======
            Console.WriteLine("Enter the fileid, which the token has access to:");
            string fileId = Console.ReadLine();

            Console.WriteLine("Enter the folderId, which doesn't contain the fileid:");
>>>>>>> 3fb223ef
            string folderId = Console.ReadLine();

            Task t = MainAsync(token, fileId, folderId);
            t.Wait();

            Console.WriteLine();
            Console.Write("Press return to exit...");
            Console.ReadLine();
        }

        private static async Task MainAsync(string token, string fileId, string folderId)
        {
            var auth = new OAuthSession(token, "YOUR_REFRESH_TOKEN", 3600, "bearer");

            var config = new BoxConfig(string.Empty, string.Empty, new Uri("http://boxsdk"));
            var client1 = new BoxClient(config, auth);
            var fileInfo = await client1.FilesManager.GetInformationAsync(fileId);
            Console.WriteLine(string.Format("File name is {0} ", fileInfo.Name));

            // var resource = string.Format("https://api.box.com/2.0/files/{0}", fileId);
            var resource = string.Format("https://api.box.com/2.0/folders/{0}", folderId);
            var boxTransactional = new BoxTransactionalAuth();
            var client2 = boxTransactional.GetClient(token, "root_readwrite", resource);
            try
            {
                await client2.FilesManager.GetInformationAsync(fileId);
            }
            catch (BoxException exp)
            {
                // The new token does not have access to the file any more.
                Console.WriteLine("Permission denied!");
                Console.WriteLine(exp);
            }

            // Can still access the folder.
            var folderInfo = await client2.FoldersManager.GetInformationAsync(folderId);
            Console.WriteLine(folderInfo.Name);

            // Check resource to be optional
            var client3 = boxTransactional.GetClient(token, "root_readwrite");
        }
    }
}<|MERGE_RESOLUTION|>--- conflicted
+++ resolved
@@ -21,17 +21,10 @@
             Console.WriteLine("Enter token:");
             string token = Console.ReadLine();
 
-<<<<<<< HEAD
             Console.WriteLine("Enter the fileId, which the token has access to:");
             string fileId = Console.ReadLine();
 
             Console.WriteLine("Enter the folderId, which doesn't contain the fileId:");
-=======
-            Console.WriteLine("Enter the fileid, which the token has access to:");
-            string fileId = Console.ReadLine();
-
-            Console.WriteLine("Enter the folderId, which doesn't contain the fileid:");
->>>>>>> 3fb223ef
             string folderId = Console.ReadLine();
 
             Task t = MainAsync(token, fileId, folderId);
@@ -42,7 +35,8 @@
             Console.ReadLine();
         }
 
-        private static async Task MainAsync(string token, string fileId, string folderId)
+        }
+        private static async Task MainAsync(string fileId, bool usePrimaryToken)
         {
             var auth = new OAuthSession(token, "YOUR_REFRESH_TOKEN", 3600, "bearer");
 
