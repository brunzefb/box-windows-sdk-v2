﻿using Box.V2.Auth;
using Box.V2.Config;
using Box.V2.Converter;
using Box.V2.Managers;
using Box.V2.Request;
using Box.V2.Services;
using Moq;
using Newtonsoft.Json;
using Newtonsoft.Json.Linq;
using System;
using System.Collections.Generic;
using System.Linq;
using System.Text;
using System.Threading.Tasks;
using System.Reflection;

namespace Box.V2.Test
{
    public abstract class BoxResourceManagerTest 
    {

        protected IBoxConverter _converter;
        protected Mock<IRequestHandler> _handler;
        protected IBoxService _service;
        protected Mock<IBoxConfig> _config;
        protected AuthRepository _authRepository;

        protected Uri _baseUri = new Uri(Constants.BoxApiUriString);
        protected Uri _FoldersUri = new Uri(Constants.FoldersEndpointString);
<<<<<<< HEAD
        protected Uri _FilesUri = new Uri(Constants.FilesEndpointString);
=======
>>>>>>> ec25ccbe

        public BoxResourceManagerTest()
        {
            // Initial Setup
            _converter = new BoxJsonConverter();
            _handler = new Mock<IRequestHandler>();
            _service = new BoxService(_handler.Object);
            _config = new Mock<IBoxConfig>();
            _config.SetupGet(x => x.CollaborationsEndpointUri).Returns(new Uri(Constants.CollaborationsEndpointString));
            _config.SetupGet(x => x.FoldersEndpointUri).Returns(_FoldersUri);

            _config.SetupGet(x => x.FilesEndpointUri).Returns(_FilesUri);

            _config.SetupGet(x => x.FoldersEndpointUri).Returns(_FoldersUri);

            _authRepository = new AuthRepository(_config.Object, _service, _converter, new OAuthSession("fakeAccessToken", "fakeRefreshToken", 3600, "bearer"));
        }

<<<<<<< HEAD
        public static T CreateInstanceNonPublicConstructor<T>()
        {
            Type[] pTypes = new Type[0];

            ConstructorInfo[] c = typeof(T).GetConstructors
                (BindingFlags.NonPublic | BindingFlags.Instance
                );

            T inst =
                (T)c[0].Invoke(BindingFlags.NonPublic,
                               null,
                               null,
                               System.Threading.Thread.CurrentThread.CurrentCulture);
            return inst;
=======
        public static bool AreJsonStringsEqual(string sourceJsonString, string targetJsonString)
        {
            JObject sourceJObject = JsonConvert.DeserializeObject<JObject>(sourceJsonString);
            JObject targetJObject = JsonConvert.DeserializeObject<JObject>(targetJsonString);

            return JToken.DeepEquals(sourceJObject, targetJObject);
>>>>>>> ec25ccbe
        }
    }
}<|MERGE_RESOLUTION|>--- conflicted
+++ resolved
@@ -27,10 +27,7 @@
 
         protected Uri _baseUri = new Uri(Constants.BoxApiUriString);
         protected Uri _FoldersUri = new Uri(Constants.FoldersEndpointString);
-<<<<<<< HEAD
         protected Uri _FilesUri = new Uri(Constants.FilesEndpointString);
-=======
->>>>>>> ec25ccbe
 
         public BoxResourceManagerTest()
         {
@@ -43,13 +40,11 @@
             _config.SetupGet(x => x.FoldersEndpointUri).Returns(_FoldersUri);
 
             _config.SetupGet(x => x.FilesEndpointUri).Returns(_FilesUri);
-
             _config.SetupGet(x => x.FoldersEndpointUri).Returns(_FoldersUri);
 
             _authRepository = new AuthRepository(_config.Object, _service, _converter, new OAuthSession("fakeAccessToken", "fakeRefreshToken", 3600, "bearer"));
         }
 
-<<<<<<< HEAD
         public static T CreateInstanceNonPublicConstructor<T>()
         {
             Type[] pTypes = new Type[0];
@@ -64,14 +59,14 @@
                                null,
                                System.Threading.Thread.CurrentThread.CurrentCulture);
             return inst;
-=======
+        }
         public static bool AreJsonStringsEqual(string sourceJsonString, string targetJsonString)
         {
             JObject sourceJObject = JsonConvert.DeserializeObject<JObject>(sourceJsonString);
             JObject targetJObject = JsonConvert.DeserializeObject<JObject>(targetJsonString);
 
             return JToken.DeepEquals(sourceJObject, targetJObject);
->>>>>>> ec25ccbe
         }
+
     }
 }