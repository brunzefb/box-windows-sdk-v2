--- conflicted
+++ resolved
@@ -25,11 +25,8 @@
         protected AuthRepository _authRepository;
 
         protected Uri _baseUri = new Uri(Constants.BoxApiUriString);
-<<<<<<< HEAD
         protected Uri _FoldersUri = new Uri(Constants.FoldersEndpointString);
-=======
         protected Uri _FilesUploadUri = new Uri(Constants.FilesUploadEndpointString);
->>>>>>> 198c9279
 
         public BoxResourceManagerTest()
         {
@@ -39,11 +36,9 @@
             _service = new BoxService(_handler.Object);
             _config = new Mock<IBoxConfig>();
 
-<<<<<<< HEAD
             _config.SetupGet(x => x.FoldersEndpointUri).Returns(_FoldersUri);
-=======
+
             _config.SetupGet(x => x.FilesUploadEndpointUri).Returns(_FilesUploadUri);
->>>>>>> 198c9279
 
             _authRepository = new AuthRepository(_config.Object, _service, _converter, new OAuthSession("fakeAccessToken", "fakeRefreshToken", 3600, "bearer"));
         }
