﻿using Box.V2.Auth;
using Box.V2.Config;
using Box.V2.Converter;
using Box.V2.Managers;
using Box.V2.Request;
using Box.V2.Services;
using Moq;
using Newtonsoft.Json;
using Newtonsoft.Json.Linq;
using System;
using System.Collections.Generic;
using System.Linq;
using System.Text;
using System.Threading.Tasks;
using System.Reflection;

namespace Box.V2.Test
{
    public abstract class BoxResourceManagerTest
    {

        protected IBoxConverter _converter;
        protected Mock<IRequestHandler> _handler;
        protected IBoxService _service;
        protected Mock<IBoxConfig> _config;
        protected AuthRepository _authRepository;

        protected Uri _baseUri = new Uri(Constants.BoxApiUriString);
        protected Uri _FoldersUri = new Uri(Constants.FoldersEndpointString);
        protected Uri _FilesUri = new Uri(Constants.FilesEndpointString);
        protected Uri _usersUri = new Uri(Constants.UserEndpointString);

        public BoxResourceManagerTest()
        {
            // Initial Setup
            _converter = new BoxJsonConverter();
            _handler = new Mock<IRequestHandler>();
            _service = new BoxService(_handler.Object);
            _config = new Mock<IBoxConfig>();
            _config.SetupGet(x => x.CollaborationsEndpointUri).Returns(new Uri(Constants.CollaborationsEndpointString));
            _config.SetupGet(x => x.FoldersEndpointUri).Returns(_FoldersUri);
            _config.SetupGet(x => x.FilesEndpointUri).Returns(_FilesUri);
            _config.SetupGet(x => x.UserEndpointUri).Returns(_usersUri);

            _authRepository = new AuthRepository(_config.Object, _service, _converter, new OAuthSession("fakeAccessToken", "fakeRefreshToken", 3600, "bearer"));
        }
<<<<<<< HEAD

        public static bool AreJsonStringsEqual(string sourceJsonString, string targetJsonString)
        {
            JObject sourceJObject = JsonConvert.DeserializeObject<JObject>(sourceJsonString);
            JObject targetJObject = JsonConvert.DeserializeObject<JObject>(targetJsonString);

            return JToken.DeepEquals(sourceJObject, targetJObject);
        }
=======
>>>>>>> c240e893
        public static T CreateInstanceNonPublicConstructor<T>()
        {
            Type[] pTypes = new Type[0];

            ConstructorInfo[] c = typeof(T).GetConstructors
                (BindingFlags.NonPublic | BindingFlags.Instance
                );

            T inst =
                (T)c[0].Invoke(BindingFlags.NonPublic,
                               null,
                               null,
                               System.Threading.Thread.CurrentThread.CurrentCulture);
            return inst;
        }
    }

}<|MERGE_RESOLUTION|>--- conflicted
+++ resolved
@@ -44,8 +44,6 @@
 
             _authRepository = new AuthRepository(_config.Object, _service, _converter, new OAuthSession("fakeAccessToken", "fakeRefreshToken", 3600, "bearer"));
         }
-<<<<<<< HEAD
-
         public static bool AreJsonStringsEqual(string sourceJsonString, string targetJsonString)
         {
             JObject sourceJObject = JsonConvert.DeserializeObject<JObject>(sourceJsonString);
@@ -53,8 +51,6 @@
 
             return JToken.DeepEquals(sourceJObject, targetJObject);
         }
-=======
->>>>>>> c240e893
         public static T CreateInstanceNonPublicConstructor<T>()
         {
             Type[] pTypes = new Type[0];
