﻿using Box.V2.Auth;
using Box.V2.Config;
using Box.V2.Converter;
using Box.V2.Managers;
using Box.V2.Request;
using Box.V2.Services;
using Moq;
using System;
using System.Collections.Generic;
using System.Linq;
using System.Text;
using System.Threading.Tasks;

namespace Box.V2.Test
{
    public abstract class BoxResourceManagerTest 
    {

        protected IBoxConverter _converter;
        protected Mock<IRequestHandler> _handler;
        protected IBoxService _service;
        protected Mock<IBoxConfig> _config;
        protected AuthRepository _authRepository;

        protected Uri _baseUri = new Uri(Constants.BoxApiUriString);
<<<<<<< HEAD
     
=======
        protected Uri _FoldersUri = new Uri(Constants.FoldersEndpointString);

>>>>>>> e19ae843
        public BoxResourceManagerTest()
        {
            // Initial Setup
            _converter = new BoxJsonConverter();
            _handler = new Mock<IRequestHandler>();
            _service = new BoxService(_handler.Object);
            _config = new Mock<IBoxConfig>();
<<<<<<< HEAD
            _config.SetupGet(x => x.CollaborationsEndpointUri).Returns(new Uri(Constants.CollaborationsEndpointString));
=======

            _config.SetupGet(x => x.FoldersEndpointUri).Returns(_FoldersUri);

>>>>>>> e19ae843
            _authRepository = new AuthRepository(_config.Object, _service, _converter, new OAuthSession("fakeAccessToken", "fakeRefreshToken", 3600, "bearer"));
        }
    }
}<|MERGE_RESOLUTION|>--- conflicted
+++ resolved
@@ -23,12 +23,8 @@
         protected AuthRepository _authRepository;
 
         protected Uri _baseUri = new Uri(Constants.BoxApiUriString);
-<<<<<<< HEAD
-     
-=======
         protected Uri _FoldersUri = new Uri(Constants.FoldersEndpointString);
 
->>>>>>> e19ae843
         public BoxResourceManagerTest()
         {
             // Initial Setup
@@ -36,13 +32,9 @@
             _handler = new Mock<IRequestHandler>();
             _service = new BoxService(_handler.Object);
             _config = new Mock<IBoxConfig>();
-<<<<<<< HEAD
             _config.SetupGet(x => x.CollaborationsEndpointUri).Returns(new Uri(Constants.CollaborationsEndpointString));
-=======
-
             _config.SetupGet(x => x.FoldersEndpointUri).Returns(_FoldersUri);
 
->>>>>>> e19ae843
             _authRepository = new AuthRepository(_config.Object, _service, _converter, new OAuthSession("fakeAccessToken", "fakeRefreshToken", 3600, "bearer"));
         }
     }
