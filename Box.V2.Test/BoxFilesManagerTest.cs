﻿using Box.V2.Managers;
using Box.V2.Models;
using Microsoft.VisualStudio.TestTools.UnitTesting;
using Moq;
using System;
using System.Collections.Generic;
using System.Linq;
using System.Text;
using System.Threading.Tasks;

namespace Box.V2.Test
{
    [TestClass]
    public class BoxFilesManagerTest : BoxResourceManagerTest
    {
        protected BoxFilesManager _filesManager;

        public BoxFilesManagerTest()
        {
            _filesManager = new BoxFilesManager(_config.Object, _service, _converter, _authRepository);
        }

        [TestMethod]
        public async Task GetFileInformation_ValidResponse_ValidFile()
        {
            /*** Arrange ***/
            string responseString = "{ \"type\": \"file\", \"id\": \"5000948880\", \"sequence_id\": \"3\", \"etag\": \"3\", \"sha1\": \"134b65991ed521fcfe4724b7d814ab8ded5185dc\", \"name\": \"tigers.jpeg\", \"description\": \"a picture of tigers\", \"size\": 629644, \"path_collection\": { \"total_count\": 2, \"entries\": [ { \"type\": \"folder\", \"id\": \"0\", \"sequence_id\": null, \"etag\": null, \"name\": \"All Files\" }, { \"type\": \"folder\", \"id\": \"11446498\", \"sequence_id\": \"1\", \"etag\": \"1\", \"name\": \"Pictures\" } ] }, \"created_at\": \"2012-12-12T10:55:30-08:00\", \"modified_at\": \"2012-12-12T11:04:26-08:00\", \"trashed_at\": null, \"purged_at\": null, \"content_created_at\": \"2013-02-04T16:57:52-08:00\", \"content_modified_at\": \"2013-02-04T16:57:52-08:00\", \"created_by\": { \"type\": \"user\", \"id\": \"17738362\", \"name\": \"sean rose\", \"login\": \"sean@box.com\" }, \"modified_by\": { \"type\": \"user\", \"id\": \"17738362\", \"name\": \"sean rose\", \"login\": \"sean@box.com\" }, \"owned_by\": { \"type\": \"user\", \"id\": \"17738362\", \"name\": \"sean rose\", \"login\": \"sean@box.com\" }, \"shared_link\": { \"url\": \"https://www.box.com/s/rh935iit6ewrmw0unyul\", \"download_url\": \"https://www.box.com/shared/static/rh935iit6ewrmw0unyul.jpeg\", \"vanity_url\": null, \"is_password_enabled\": false, \"unshared_at\": null, \"download_count\": 0, \"preview_count\": 0, \"access\": \"open\", \"permissions\": { \"can_download\": true, \"can_preview\": true } }, \"parent\": { \"type\": \"folder\", \"id\": \"11446498\", \"sequence_id\": \"1\", \"etag\": \"1\", \"name\": \"Pictures\" }, \"item_status\": \"active\", \"tags\": [ \"important\", \"needs review\" ] }";
            _handler.Setup(h => h.ExecuteAsync<BoxFile>(It.IsAny<IBoxRequest>()))
                .Returns(Task.FromResult<IBoxResponse<BoxFile>>(new BoxResponse<BoxFile>()
                {
                    Status = ResponseStatus.Success,
                    ContentString = responseString
                }));

            /*** Act ***/
            BoxFile f = await _filesManager.GetInformationAsync("fakeId");

            /*** Assert ***/
            Assert.AreEqual("5000948880", f.Id);
            Assert.AreEqual("3", f.SequenceId);
            Assert.AreEqual("tigers.jpeg", f.Name);
            Assert.AreEqual("134b65991ed521fcfe4724b7d814ab8ded5185dc", f.Sha1);
            Assert.AreEqual(629644, f.Size);
            Assert.AreEqual("https://www.box.com/s/rh935iit6ewrmw0unyul", f.SharedLink.Url);
            Assert.AreEqual("important", f.Tags[0]);
            Assert.AreEqual("needs review", f.Tags[1]);
        }

        [TestMethod]
        public async Task UploadFile_ValidResponse_ValidFile()
        {
            /*** Arrange ***/
            string responseString = "{ \"total_count\": 1, \"entries\": [ { \"type\": \"file\", \"id\": \"5000948880\", \"sequence_id\": \"3\", \"etag\": \"3\", \"sha1\": \"134b65991ed521fcfe4724b7d814ab8ded5185dc\", \"name\": \"tigers.jpeg\", \"description\": \"a picture of tigers\", \"size\": 629644, \"path_collection\": { \"total_count\": 2, \"entries\": [ { \"type\": \"folder\", \"id\": \"0\", \"sequence_id\": null, \"etag\": null, \"name\": \"All Files\" }, { \"type\": \"folder\", \"id\": \"11446498\", \"sequence_id\": \"1\", \"etag\": \"1\", \"name\": \"Pictures\" } ] }, \"created_at\": \"2012-12-12T10:55:30-08:00\", \"modified_at\": \"2012-12-12T11:04:26-08:00\", \"trashed_at\": null, \"purged_at\": null, \"content_created_at\": \"2013-02-04T16:57:52-08:00\", \"content_modified_at\": \"2013-02-04T16:57:52-08:00\", \"created_by\": { \"type\": \"user\", \"id\": \"17738362\", \"name\": \"sean rose\", \"login\": \"sean@box.com\" }, \"modified_by\": { \"type\": \"user\", \"id\": \"17738362\", \"name\": \"sean rose\", \"login\": \"sean@box.com\" }, \"owned_by\": { \"type\": \"user\", \"id\": \"17738362\", \"name\": \"sean rose\", \"login\": \"sean@box.com\" }, \"shared_link\": null, \"parent\": { \"type\": \"folder\", \"id\": \"11446498\", \"sequence_id\": \"1\", \"etag\": \"1\", \"name\": \"Pictures\" }, \"item_status\": \"active\", \"tags\": [ \"important\", \"needs review\" ] } ] }";
            _handler.Setup(h => h.ExecuteAsync<BoxCollection<BoxFile>>(It.IsAny<IBoxRequest>()))
                .Returns(Task.FromResult<IBoxResponse<BoxCollection<BoxFile>>>(new BoxResponse<BoxCollection<BoxFile>>()
                {
                    Status = ResponseStatus.Success,
                    ContentString = responseString
                }));

            var fakeFileRequest = new BoxFileRequest()
            {
                Name = "test.txt",
                ContentCreatedAt = DateTime.Now,
                ContentModifiedAt = DateTime.Now,
                Parent = new BoxRequestEntity() { Id = "0" }
            };

            var fakeStream = new Mock<System.IO.Stream>();

            /*** Act ***/
            BoxFile f = await _filesManager.UploadAsync(fakeFileRequest, fakeStream.Object);

            /*** Assert ***/
            Assert.AreEqual("5000948880", f.Id);
            Assert.AreEqual("3", f.SequenceId);
            Assert.AreEqual("tigers.jpeg", f.Name);
            Assert.AreEqual("134b65991ed521fcfe4724b7d814ab8ded5185dc", f.Sha1);
            Assert.AreEqual(629644, f.Size);
            Assert.AreEqual("important", f.Tags[0]);
            Assert.AreEqual("needs review", f.Tags[1]);
        }

        [TestMethod]
        public async Task UploadNewVersion_ValidResponse_ValidFile()
        {
            /*** Arrange ***/
            string responseString = "{ \"total_count\": 1, \"entries\": [ { \"type\": \"file\", \"id\": \"5000948880\", \"sequence_id\": \"3\", \"etag\": \"3\", \"sha1\": \"134b65991ed521fcfe4724b7d814ab8ded5185dc\", \"name\": \"tigers.jpeg\", \"description\": \"a picture of tigers\", \"size\": 629644, \"path_collection\": { \"total_count\": 2, \"entries\": [ { \"type\": \"folder\", \"id\": \"0\", \"sequence_id\": null, \"etag\": null, \"name\": \"All Files\" }, { \"type\": \"folder\", \"id\": \"11446498\", \"sequence_id\": \"1\", \"etag\": \"1\", \"name\": \"Pictures\" } ] }, \"created_at\": \"2012-12-12T10:55:30-08:00\", \"modified_at\": \"2012-12-12T11:04:26-08:00\", \"trashed_at\": null, \"purged_at\": null, \"content_created_at\": \"2013-02-04T16:57:52-08:00\", \"content_modified_at\": \"2013-02-04T16:57:52-08:00\", \"created_by\": { \"type\": \"user\", \"id\": \"17738362\", \"name\": \"sean rose\", \"login\": \"sean@box.com\" }, \"modified_by\": { \"type\": \"user\", \"id\": \"17738362\", \"name\": \"sean rose\", \"login\": \"sean@box.com\" }, \"owned_by\": { \"type\": \"user\", \"id\": \"17738362\", \"name\": \"sean rose\", \"login\": \"sean@box.com\" }, \"shared_link\": { \"url\": \"https://www.box.com/s/rh935iit6ewrmw0unyul\", \"download_url\": \"https://www.box.com/shared/static/rh935iit6ewrmw0unyul.jpeg\", \"vanity_url\": null, \"is_password_enabled\": false, \"unshared_at\": null, \"download_count\": 0, \"preview_count\": 0, \"access\": \"open\", \"permissions\": { \"can_download\": true, \"can_preview\": true } }, \"parent\": { \"type\": \"folder\", \"id\": \"11446498\", \"sequence_id\": \"1\", \"etag\": \"1\", \"name\": \"Pictures\" }, \"item_status\": \"active\", \"tags\": [ \"important\", \"needs review\" ] } ] }";
            _handler.Setup(h => h.ExecuteAsync<BoxCollection<BoxFile>>(It.IsAny<IBoxRequest>()))
                .Returns(Task.FromResult<IBoxResponse<BoxCollection<BoxFile>>>(new BoxResponse<BoxCollection<BoxFile>>()
                {
                    Status = ResponseStatus.Success,
                    ContentString = responseString
                }));

            var fakeStream = new Mock<System.IO.Stream>();

            /*** Act ***/
            BoxFile f = await _filesManager.UploadNewVersionAsync("fakeFile", "0", fakeStream.Object, "1");

            /*** Assert ***/
            Assert.AreEqual("5000948880", f.Id);
            Assert.AreEqual("3", f.SequenceId);
            Assert.AreEqual("tigers.jpeg", f.Name);
            Assert.AreEqual("134b65991ed521fcfe4724b7d814ab8ded5185dc", f.Sha1);
            Assert.AreEqual(629644, f.Size);
            Assert.AreEqual("important", f.Tags[0]);
            Assert.AreEqual("needs review", f.Tags[1]);
        }

        [TestMethod]
        public async Task ViewVersions_ValidResponse_ValidFileVersions()
        {
            /*** Arrange ***/
            string responseString = "{ \"total_count\": 1, \"entries\": [ { \"type\": \"file_version\", \"id\": \"672259576\", \"sha1\": \"359c6c1ed98081b9a69eb3513b9deced59c957f9\", \"name\": \"Dragons.js\", \"size\": 92556, \"created_at\": \"2012-08-20T10:20:30-07:00\", \"modified_at\": \"2012-11-28T13:14:58-08:00\", \"modified_by\": { \"type\": \"user\", \"id\": \"183732129\", \"name\": \"sean rose\", \"login\": \"sean+apitest@box.com\" } } ] }";
            _handler.Setup(h => h.ExecuteAsync<BoxCollection<BoxFileVersion>>(It.IsAny<IBoxRequest>()))
                .Returns(Task.FromResult<IBoxResponse<BoxCollection<BoxFileVersion>>>(new BoxResponse<BoxCollection<BoxFileVersion>>()
                {
                    Status = ResponseStatus.Success,
                    ContentString = responseString
                }));

            /*** Act ***/
            BoxCollection<BoxFileVersion> c = await _filesManager.ViewVersionsAsync("0");

            /*** Assert ***/
            Assert.AreEqual(c.TotalCount, 1);
            Assert.AreEqual(c.Entries.Count, 1);
            BoxFileVersion f = c.Entries.First();
            Assert.AreEqual("file_version", f.Type);
            Assert.AreEqual("672259576", f.Id);
            Assert.AreEqual("359c6c1ed98081b9a69eb3513b9deced59c957f9", f.Sha1);
            Assert.AreEqual("Dragons.js", f.Name);
            Assert.AreEqual(DateTime.Parse("2012-08-20T10:20:30-07:00"), f.CreatedAt);
            Assert.AreEqual(DateTime.Parse("2012-11-28T13:14:58-08:00"), f.ModifiedAt);
            Assert.AreEqual(92556, f.Size);
            Assert.AreEqual("user", f.ModifiedBy.Type);
            Assert.AreEqual("183732129", f.ModifiedBy.Id);
            Assert.AreEqual("sean rose", f.ModifiedBy.Name);
            Assert.AreEqual("sean+apitest@box.com", f.ModifiedBy.Login);
        }

        [TestMethod]
        public async Task UpdateFileInformation_ValidResponse_ValidFile()
        {
            string responseString = "{ \"type\": \"file\", \"id\": \"5000948880\", \"sequence_id\": \"3\", \"etag\": \"3\", \"sha1\": \"134b65991ed521fcfe4724b7d814ab8ded5185dc\", \"name\": \"new name.jpg\", \"description\": \"a picture of tigers\", \"size\": 629644, \"path_collection\": { \"total_count\": 2, \"entries\": [ { \"type\": \"folder\", \"id\": \"0\", \"sequence_id\": null, \"etag\": null, \"name\": \"All Files\" }, { \"type\": \"folder\", \"id\": \"11446498\", \"sequence_id\": \"1\", \"etag\": \"1\", \"name\": \"Pictures\" } ] }, \"created_at\": \"2012-12-12T10:55:30-08:00\", \"modified_at\": \"2012-12-12T11:04:26-08:00\", \"created_by\": { \"type\": \"user\", \"id\": \"17738362\", \"name\": \"sean rose\", \"login\": \"sean@box.com\" }, \"modified_by\": { \"type\": \"user\", \"id\": \"17738362\", \"name\": \"sean rose\", \"login\": \"sean@box.com\" }, \"owned_by\": { \"type\": \"user\", \"id\": \"17738362\", \"name\": \"sean rose\", \"login\": \"sean@box.com\" }, \"shared_link\": { \"url\": \"https://www.box.com/s/rh935iit6ewrmw0unyul\", \"download_url\": \"https://www.box.com/shared/static/rh935iit6ewrmw0unyul.jpeg\", \"vanity_url\": null, \"is_password_enabled\": false, \"unshared_at\": null, \"download_count\": 0, \"preview_count\": 0, \"access\": \"open\", \"permissions\": { \"can_download\": true, \"can_preview\": true } }, \"parent\": { \"type\": \"folder\", \"id\": \"11446498\", \"sequence_id\": \"1\", \"etag\": \"1\", \"name\": \"Pictures\" }, \"item_status\": \"active\", \"tags\": [ \"important\", \"needs review\" ] }";
            _handler.Setup(h => h.ExecuteAsync<BoxFile>(It.IsAny<IBoxRequest>()))
                .Returns(Task.FromResult<IBoxResponse<BoxFile>>(new BoxResponse<BoxFile>()
                {
                    Status = ResponseStatus.Success,
                    ContentString = responseString
                }));

            /*** Act ***/
            BoxFileRequest request = new BoxFileRequest()
            {
                Id = "fakeId"
            };

            BoxFile f = await _filesManager.UpdateInformationAsync(request);

            /*** Assert ***/

            Assert.AreEqual("5000948880", f.Id);
            Assert.AreEqual("3", f.SequenceId);
            Assert.AreEqual("3", f.ETag);
            Assert.AreEqual("134b65991ed521fcfe4724b7d814ab8ded5185dc", f.Sha1);
            Assert.AreEqual("file", f.Type);
            Assert.AreEqual("sean rose", f.CreatedBy.Name);
            Assert.AreEqual("sean@box.com", f.CreatedBy.Login);
            Assert.AreEqual("user", f.CreatedBy.Type);
            Assert.AreEqual("17738362", f.CreatedBy.Id);
            Assert.AreEqual("important", f.Tags[0]);
            Assert.AreEqual("needs review", f.Tags[1]);
        }

        [TestMethod]
        public async Task CopyFile_ValidResponse_ValidFile()
        {
            /*** Arrange ***/
            string responseString = "{ \"type\": \"file\", \"id\": \"5000948880\", \"sequence_id\": \"3\", \"etag\": \"3\", \"sha1\": \"134b65991ed521fcfe4724b7d814ab8ded5185dc\", \"name\": \"tigers.jpeg\", \"description\": \"a picture of tigers\", \"size\": 629644, \"path_collection\": { \"total_count\": 2, \"entries\": [ { \"type\": \"folder\", \"id\": \"0\", \"sequence_id\": null, \"etag\": null, \"name\": \"All Files\" }, { \"type\": \"folder\", \"id\": \"11446498\", \"sequence_id\": \"1\", \"etag\": \"1\", \"name\": \"Pictures\" } ] }, \"created_at\": \"2012-12-12T10:55:30-08:00\", \"modified_at\": \"2012-12-12T11:04:26-08:00\", \"created_by\": { \"type\": \"user\", \"id\": \"17738362\", \"name\": \"sean rose\", \"login\": \"sean@box.com\" }, \"modified_by\": { \"type\": \"user\", \"id\": \"17738362\", \"name\": \"sean rose\", \"login\": \"sean@box.com\" }, \"owned_by\": { \"type\": \"user\", \"id\": \"17738362\", \"name\": \"sean rose\", \"login\": \"sean@box.com\" }, \"shared_link\": { \"url\": \"https://www.box.com/s/rh935iit6ewrmw0unyul\", \"download_url\": \"https://www.box.com/shared/static/rh935iit6ewrmw0unyul.jpeg\", \"vanity_url\": null, \"is_password_enabled\": false, \"unshared_at\": null, \"download_count\": 0, \"preview_count\": 0, \"access\": \"open\", \"permissions\": { \"can_download\": true, \"can_preview\": true } }, \"parent\": { \"type\": \"folder\", \"id\": \"11446498\", \"sequence_id\": \"1\", \"etag\": \"1\", \"name\": \"Pictures\" }, \"item_status\": \"active\", \"tags\": [ \"important\", \"needs review\" ] }";
            _handler.Setup(h => h.ExecuteAsync<BoxFile>(It.IsAny<IBoxRequest>()))
                .Returns(Task.FromResult<IBoxResponse<BoxFile>>(new BoxResponse<BoxFile>()
                {
                    Status = ResponseStatus.Success,
                    ContentString = responseString
                }));


            BoxFileRequest request = new BoxFileRequest()
            {
                Id="5000948880",
                Name = "test",
                Parent = new BoxRequestEntity() { Id = "0" }
            };

            /*** Act ***/
            BoxFile f = await _filesManager.CopyAsync(request);

            /*** Assert ***/
            Assert.AreEqual("5000948880", f.Id);
            Assert.AreEqual("3", f.SequenceId);
            Assert.AreEqual("3", f.ETag);
            Assert.AreEqual("134b65991ed521fcfe4724b7d814ab8ded5185dc", f.Sha1);
            Assert.AreEqual("file", f.Type);
            Assert.AreEqual("sean rose", f.CreatedBy.Name);
            Assert.AreEqual("sean@box.com", f.CreatedBy.Login);
            Assert.AreEqual("user", f.CreatedBy.Type);
            Assert.AreEqual("17738362", f.CreatedBy.Id);
            Assert.AreEqual("important", f.Tags[0]);
            Assert.AreEqual("needs review", f.Tags[1]);
        }

        [TestMethod]
        public async Task CreateFileSharedLink_ValidResponse_ValidFile()
        {
            /*** Arrange ***/
            string responseString = "{ \"type\": \"file\", \"id\": \"5000948880\", \"sequence_id\": \"3\", \"etag\": \"3\", \"sha1\": \"134b65991ed521fcfe4724b7d814ab8ded5185dc\", \"name\": \"tigers.jpeg\", \"description\": \"a picture of tigers\", \"size\": 629644, \"path_collection\": { \"total_count\": 2, \"entries\": [ { \"type\": \"folder\", \"id\": \"0\", \"sequence_id\": null, \"etag\": null, \"name\": \"All Files\" }, { \"type\": \"folder\", \"id\": \"11446498\", \"sequence_id\": \"1\", \"etag\": \"1\", \"name\": \"Pictures\" } ] }, \"created_at\": \"2012-12-12T10:55:30-08:00\", \"modified_at\": \"2012-12-12T11:04:26-08:00\", \"created_by\": { \"type\": \"user\", \"id\": \"17738362\", \"name\": \"sean rose\", \"login\": \"sean@box.com\" }, \"modified_by\": { \"type\": \"user\", \"id\": \"17738362\", \"name\": \"sean rose\", \"login\": \"sean@box.com\" }, \"owned_by\": { \"type\": \"user\", \"id\": \"17738362\", \"name\": \"sean rose\", \"login\": \"sean@box.com\" }, \"shared_link\": { \"url\": \"https://www.box.com/s/rh935iit6ewrmw0unyul\", \"download_url\": \"https://www.box.com/shared/static/rh935iit6ewrmw0unyul.jpeg\", \"vanity_url\": null, \"is_password_enabled\": false, \"unshared_at\": null, \"download_count\": 0, \"preview_count\": 0, \"access\": \"open\", \"permissions\": { \"can_download\": true, \"can_preview\": true } }, \"parent\": { \"type\": \"folder\", \"id\": \"11446498\", \"sequence_id\": \"1\", \"etag\": \"1\", \"name\": \"Pictures\" }, \"item_status\": \"active\" }";
            _handler.Setup(h => h.ExecuteAsync<BoxFile>(It.IsAny<IBoxRequest>()))
                .Returns(Task.FromResult<IBoxResponse<BoxFile>>(new BoxResponse<BoxFile>()
                {
                    Status = ResponseStatus.Success,
                    ContentString = responseString
                }));

            BoxSharedLinkRequest sharedLink = new BoxSharedLinkRequest()
            {
                Access = BoxSharedLinkAccessType.collaborators
            };

            /*** Act ***/
            BoxFile f = await _filesManager.CreateSharedLinkAsync("0", sharedLink);

            /*** Assert ***/
            Assert.AreEqual("5000948880", f.Id);
            Assert.AreEqual("3", f.SequenceId);
            Assert.AreEqual("3", f.ETag);
            Assert.AreEqual("134b65991ed521fcfe4724b7d814ab8ded5185dc", f.Sha1);
            Assert.AreEqual("file", f.Type);
            Assert.AreEqual("sean rose", f.CreatedBy.Name);
            Assert.AreEqual("sean@box.com", f.CreatedBy.Login);
            Assert.AreEqual("user", f.CreatedBy.Type);
            Assert.AreEqual("17738362", f.CreatedBy.Id);
        }

        [TestMethod]
        public async Task ViewFileComments_ValidResponse_ValidFile()
        {
            /*** Arrange ***/
            string responseString = "{ \"total_count\": 1, \"entries\": [ { \"type\": \"comment\", \"id\": \"191969\", \"is_reply_comment\": false, \"message\": \"These tigers are cool!\", \"created_by\": { \"type\": \"user\", \"id\": \"17738362\", \"name\": \"sean rose\", \"login\": \"sean@box.com\" }, \"created_at\": \"2012-12-12T11:25:01-08:00\", \"item\": { \"id\": \"5000948880\", \"type\": \"file\" }, \"modified_at\": \"2012-12-12T11:25:01-08:00\" } ] }";
            _handler.Setup(h => h.ExecuteAsync<BoxCollection<BoxComment>>(It.IsAny<IBoxRequest>()))
                .Returns(Task.FromResult<IBoxResponse<BoxCollection<BoxComment>>>(new BoxResponse<BoxCollection<BoxComment>>()
                {
                    Status = ResponseStatus.Success,
                    ContentString = responseString
                }));

            /*** Act ***/
            BoxCollection<BoxComment> c = await _filesManager.GetCommentsAsync("0");
            BoxComment comment = c.Entries.FirstOrDefault();

            /*** Assert ***/
            Assert.AreEqual(1, c.TotalCount);
            Assert.AreEqual("191969", comment.Id);
            Assert.AreEqual(false, comment.IsReplyComment);
            Assert.AreEqual("These tigers are cool!", comment.Message);
            Assert.AreEqual("user", comment.CreatedBy.Type);
            Assert.AreEqual("17738362", comment.CreatedBy.Id);
            Assert.AreEqual("sean rose", comment.CreatedBy.Name);
            Assert.AreEqual("sean@box.com", comment.CreatedBy.Login);
        }

        [TestMethod]
        public async Task GetTrashedFile_ValidResponse_ValidFile()
        {
            /*** Arrange ***/
            string responseString = "{ \"type\": \"file\", \"id\": \"5859258256\", \"sequence_id\": \"2\", \"etag\": \"2\", \"sha1\": \"4bd9e98652799fc57cf9423e13629c151152ce6c\", \"name\": \"Screenshot_1_30_13_6_37_PM.png\", \"description\": \"\", \"size\": 163265, \"path_collection\": { \"total_count\": 1, \"entries\": [ { \"type\": \"folder\", \"id\": \"1\", \"sequence_id\": null, \"etag\": null, \"name\": \"Trash\" } ] }, \"created_at\": \"2013-01-30T18:43:56-08:00\", \"modified_at\": \"2013-01-30T18:44:00-08:00\", \"trashed_at\": \"2013-02-07T10:49:34-08:00\", \"purged_at\": \"2013-03-09T10:49:34-08:00\", \"content_created_at\": \"2013-01-30T18:43:56-08:00\", \"content_modified_at\": \"2013-01-30T18:44:00-08:00\", \"created_by\": { \"type\": \"user\", \"id\": \"181757341\", \"name\": \"sean test\", \"login\": \"sean+test@box.com\" }, \"modified_by\": { \"type\": \"user\", \"id\": \"181757341\", \"name\": \"sean test\", \"login\": \"sean+test@box.com\" }, \"owned_by\": { \"type\": \"user\", \"id\": \"181757341\", \"name\": \"sean test\", \"login\": \"sean+test@box.com\" }, \"shared_link\": { \"url\": null, \"download_url\": null, \"vanity_url\": null, \"is_password_enabled\": false, \"unshared_at\": null, \"download_count\": 0, \"preview_count\": 0, \"access\": \"open\", \"permissions\": { \"can_download\": true, \"can_preview\": true } }, \"parent\": { \"type\": \"folder\", \"id\": \"0\", \"sequence_id\": null, \"etag\": null, \"name\": \"All Files\" }, \"item_status\": \"trashed\" }";
            _handler.Setup(h => h.ExecuteAsync<BoxFile>(It.IsAny<IBoxRequest>()))
                .Returns(Task.FromResult<IBoxResponse<BoxFile>>(new BoxResponse<BoxFile>()
                {
                    Status = ResponseStatus.Success,
                    ContentString = responseString
                }));

            /*** Act ***/
            BoxFile f = await _filesManager.GetTrashedAsync("0");

            /*** Assert ***/
            Assert.AreEqual("5859258256", f.Id);
            Assert.AreEqual("2", f.SequenceId);
            Assert.AreEqual("2", f.ETag);
            Assert.AreEqual("4bd9e98652799fc57cf9423e13629c151152ce6c", f.Sha1);
            Assert.AreEqual("file", f.Type);
        }

        [TestMethod]
        public async Task RestoreTrashedFile_ValidResponse_ValidFile()
        {
            /*** Arrange ***/
            string responseString = "{ \"type\": \"file\", \"id\": \"5859258256\", \"sequence_id\": \"3\", \"etag\": \"3\", \"sha1\": \"4bd9e98652799fc57cf9423e13629c151152ce6c\", \"name\": \"Screenshot_1_30_13_6_37_PM.png\", \"description\": \"\", \"size\": 163265, \"path_collection\": { \"total_count\": 1, \"entries\": [ { \"type\": \"folder\", \"id\": \"0\", \"sequence_id\": null, \"etag\": null, \"name\": \"All Files\" } ] }, \"created_at\": \"2013-01-30T18:43:56-08:00\", \"modified_at\": \"2013-02-07T10:56:58-08:00\", \"trashed_at\": null, \"purged_at\": null, \"content_created_at\": \"2013-01-30T18:43:56-08:00\", \"content_modified_at\": \"2013-02-07T10:56:58-08:00\", \"created_by\": { \"type\": \"user\", \"id\": \"181757341\", \"name\": \"sean test\", \"login\": \"sean+test@box.com\" }, \"modified_by\": { \"type\": \"user\", \"id\": \"181757341\", \"name\": \"sean test\", \"login\": \"sean+test@box.com\" }, \"owned_by\": { \"type\": \"user\", \"id\": \"181757341\", \"name\": \"sean test\", \"login\": \"sean+test@box.com\" }, \"shared_link\": { \"url\": \"https://seanrose.box.com/s/ebgti08mtmhbpb4vlp55\", \"download_url\": \"https://seanrose.box.com/shared/static/ebgti08mtmhbpb4vlp55.png\", \"vanity_url\": null, \"is_password_enabled\": false, \"unshared_at\": null, \"download_count\": 0, \"preview_count\": 4, \"access\": \"open\", \"permissions\": { \"can_download\": true, \"can_preview\": true } }, \"parent\": { \"type\": \"folder\", \"id\": \"0\", \"sequence_id\": null, \"etag\": null, \"name\": \"All Files\" }, \"item_status\": \"active\" }";
            _handler.Setup(h => h.ExecuteAsync<BoxFile>(It.IsAny<IBoxRequest>()))
                .Returns(Task.FromResult<IBoxResponse<BoxFile>>(new BoxResponse<BoxFile>()
                {
                    Status = ResponseStatus.Success,
                    ContentString = responseString
                }));

            BoxFileRequest fileReq = new BoxFileRequest()
            {
                Id = "0",
                Name = "test"
            };

            /*** Act ***/
            BoxFile f = await _filesManager.RestoreTrashedAsync(fileReq);

            /*** Assert ***/
            Assert.AreEqual("5859258256", f.Id);
            Assert.AreEqual("3", f.SequenceId);
            Assert.AreEqual("3", f.ETag);
            Assert.AreEqual("4bd9e98652799fc57cf9423e13629c151152ce6c", f.Sha1);
            Assert.AreEqual("file", f.Type);


        }

        [TestMethod]
        public async Task PurgeTrashedFile_ValidResponse_Success()
        {
            /*** Arrange ***/
            string responseString = "{ \"type\": \"file\", \"id\": \"5859258256\", \"sequence_id\": \"3\", \"etag\": \"3\", \"sha1\": \"4bd9e98652799fc57cf9423e13629c151152ce6c\", \"name\": \"Screenshot_1_30_13_6_37_PM.png\", \"description\": \"\", \"size\": 163265, \"path_collection\": { \"total_count\": 1, \"entries\": [ { \"type\": \"folder\", \"id\": \"0\", \"sequence_id\": null, \"etag\": null, \"name\": \"All Files\" } ] }, \"created_at\": \"2013-01-30T18:43:56-08:00\", \"modified_at\": \"2013-02-07T10:56:58-08:00\", \"trashed_at\": null, \"purged_at\": null, \"content_created_at\": \"2013-01-30T18:43:56-08:00\", \"content_modified_at\": \"2013-02-07T10:56:58-08:00\", \"created_by\": { \"type\": \"user\", \"id\": \"181757341\", \"name\": \"sean test\", \"login\": \"sean+test@box.com\" }, \"modified_by\": { \"type\": \"user\", \"id\": \"181757341\", \"name\": \"sean test\", \"login\": \"sean+test@box.com\" }, \"owned_by\": { \"type\": \"user\", \"id\": \"181757341\", \"name\": \"sean test\", \"login\": \"sean+test@box.com\" }, \"shared_link\": { \"url\": \"https://seanrose.box.com/s/ebgti08mtmhbpb4vlp55\", \"download_url\": \"https://seanrose.box.com/shared/static/ebgti08mtmhbpb4vlp55.png\", \"vanity_url\": null, \"is_password_enabled\": false, \"unshared_at\": null, \"download_count\": 0, \"preview_count\": 4, \"access\": \"open\", \"permissions\": { \"can_download\": true, \"can_preview\": true } }, \"parent\": { \"type\": \"folder\", \"id\": \"0\", \"sequence_id\": null, \"etag\": null, \"name\": \"All Files\" }, \"item_status\": \"active\" }";
            _handler.Setup(h => h.ExecuteAsync<BoxFile>(It.IsAny<IBoxRequest>()))
                .Returns(Task.FromResult<IBoxResponse<BoxFile>>(new BoxResponse<BoxFile>()
                {
                    Status = ResponseStatus.Success,
                    ContentString = responseString
                }));


            /*** Act ***/
            bool success = await _filesManager.PurgeTrashedAsync("0");

            /*** Assert ***/
            Assert.AreEqual(true, success);
        }

        [TestMethod]
        public async Task GetLockFile_ValidResponse_Success()
        {
            /*** Arrange ***/
            string responseString = "{ \"type\": \"file\", \"id\": \"7435988481\", \"etag\": \"1\", \"lock\": { \"type\": \"lock\", \"id\": \"14516545\", \"created_by\": { \"type\": \"user\", \"id\": \"13130406\", \"name\": \"I don't know gmail\", \"login\": \"idontknow@gmail.com\" }, \"created_at\": \"2014-05-29T18:03:04-07:00\", \"expires_at\": \"2014-05-30T19:03:04-07:00\", \"is_download_prevented\": true } } ";

            _handler.Setup(h => h.ExecuteAsync<BoxFile>(It.IsAny<IBoxRequest>()))
                .Returns(Task.FromResult<IBoxResponse<BoxFile>>(new BoxResponse<BoxFile>()
                {
                    Status = ResponseStatus.Success,
                    ContentString = responseString
                }));


            /*** Act ***/
            BoxFileLock fileLock = await _filesManager.GetLockAsync("0");

            /*** Assert ***/
            Assert.IsNotNull(fileLock);
            Assert.AreEqual(true, fileLock.IsDownloadPrevented);
            Assert.AreEqual(DateTime.Parse("2014-05-30T19:03:04-07:00"), fileLock.ExpiresAt);
            Assert.AreEqual(DateTime.Parse("2014-05-29T18:03:04-07:00"), fileLock.CreatedAt);
            Assert.IsNotNull(fileLock.CreatedBy);
            Assert.AreEqual("I don't know gmail", fileLock.CreatedBy.Name);
            Assert.AreEqual("idontknow@gmail.com", fileLock.CreatedBy.Login);

        }

        [TestMethod]
        public async Task UpdateFileLock_ValidResponse_ValidFile()
        {
            string responseString = "{ \"type\": \"file\", \"id\": \"7435988481\", \"etag\": \"1\", \"lock\": { \"type\": \"lock\", \"id\": \"14516545\", \"created_by\": { \"type\": \"user\", \"id\": \"13130406\", \"name\": \"I don't know gmail\", \"login\": \"idontknow@gmail.com\" }, \"created_at\": \"2014-05-29T18:03:04-07:00\", \"expires_at\": \"2014-05-30T19:03:04-07:00\", \"is_download_prevented\": false } } ";
            _handler.Setup(h => h.ExecuteAsync<BoxFile>(It.IsAny<IBoxRequest>()))
                .Returns(Task.FromResult<IBoxResponse<BoxFile>>(new BoxResponse<BoxFile>()
                {
                    Status = ResponseStatus.Success,
                    ContentString = responseString
                }));

            /*** Act ***/
            BoxFileLockRequest request = new BoxFileLockRequest();
            request.Lock = new BoxFileLock();
            request.Lock.IsDownloadPrevented = false;

            BoxFileLock fileLock = await _filesManager.UpdateLockAsync(request, "0");

            /*** Assert ***/
            Assert.IsNotNull(fileLock);
            Assert.AreEqual(false, fileLock.IsDownloadPrevented);
            Assert.AreEqual(DateTime.Parse("2014-05-30T19:03:04-07:00"), fileLock.ExpiresAt);
            Assert.AreEqual(DateTime.Parse("2014-05-29T18:03:04-07:00"), fileLock.CreatedAt);
            Assert.IsNotNull(fileLock.CreatedBy);
            Assert.AreEqual("I don't know gmail", fileLock.CreatedBy.Name);
            Assert.AreEqual("idontknow@gmail.com", fileLock.CreatedBy.Login);
        }

        [TestMethod]
        public async Task FileUnLock_ValidResponse()
        {
            string responseString = "{ \"type\": \"file\", \"id\": \"7435988481\", \"etag\": \"1\" } ";
            _handler.Setup(h => h.ExecuteAsync<BoxFile>(It.IsAny<IBoxRequest>()))
                .Returns(Task.FromResult<IBoxResponse<BoxFile>>(new BoxResponse<BoxFile>()
                {
                    Status = ResponseStatus.Success,
                    ContentString = responseString
                }));

            /*** Act ***/
            bool unlocked = await _filesManager.UnLock("0");

            /*** Assert ***/
            Assert.IsTrue(unlocked);
        }

        [TestMethod]
<<<<<<< HEAD
        public async Task GetFileTasks_ValidResponse_ValidTasks()
        {
            /*** Arrange ***/
            string responseString = "{\"total_count\": 1, \"entries\": [{\"type\": \"task\", \"id\": \"1786931\",\"item\": {\"type\": \"file\",\"id\": \"7026335894\", \"sequence_id\": \"6\", \"etag\": \"6\", \"sha1\": \"81cc829fb8366fcfc108aa6c5a9bde01a6a10c16\",\"name\": \"API - Persist On-Behalf-Of information.docx\" }, \"due_at\": null }   ] }";
            _handler.Setup(h => h.ExecuteAsync<BoxCollection<BoxTask>>(It.IsAny<IBoxRequest>()))
                 .Returns(Task.FromResult<IBoxResponse<BoxCollection<BoxTask>>>(new BoxResponse<BoxCollection<BoxTask>>()
                 {
                     Status = ResponseStatus.Success,
                     ContentString = responseString
                 }));

            /*** Act ***/
            BoxCollection<BoxTask> tasks = await _filesManager.GetFileTasks("fakeId");

            /*** Assert ***/

            BoxTask task = tasks.Entries.FirstOrDefault();

            /*** Assert ***/
            Assert.AreEqual(1, tasks.TotalCount);
            Assert.AreEqual("1786931", task.Id);
            Assert.AreEqual("task", task.Type);
            Assert.AreEqual("API - Persist On-Behalf-Of information.docx", task.Item.Name);
            Assert.AreEqual("7026335894", task.Item.Id);

=======
        public async Task GetEmbedLink_ValidResponse_ValidEmbedLink()
        {
            /*** Arrange ***/
            string responseString = "{\"type\": \"file\",\"id\": \"34122832467\", \"etag\": \"1\", \"expiring_embed_link\": { \"url\": \"https://app.box.com/preview/expiring_embed/gvoct6FE!Qz2rDeyxCiHsYpvlnR7JJ0SCfFM2M4YiX9cIwrSo4LOYQgxyP3rzoYuMmXg96mTAidqjPuRH7HFXMWgXEEm5LTi1EDlfBocS-iRfHpc5ZeYrAZpA5B8C0Obzkr4bUoF6wGq8BZ1noN_txyZUU1nLDNuL_u0rsImWhPAZlvgt7662F9lZSQ8nw6zKaRWGyqmj06PnxewCx0EQD3padm6VYkfHE2N20gb5rw1D0a7aaRJZzEijb2ICLItqfMlZ5vBe7zGdEn3agDzZP7JlID3FYdPTITsegB10gKLgSp_AJJ9QAfDv8mzi0bGv1ZmAU1FoVLpGC0XI0UKy3N795rZBtjLlTNcuxapbHkUCoKcgdfmHEn5NRQ3tmw7hiBfnX8o-Au34ttW9ntPspdAQHL6xPzQC4OutWZDozsA5P9sGlI-sC3VC2-WXsbXSedemubVd5vWzpVZtKRlb0gpuXsnDPXnMxSH7_jT4KSLhC8b5kEMPNo33FjEJl5pwS_o_6K0awUdRpEQIxM9CC3pBUZK5ooAc5X5zxo_2FBr1xq1p_kSbt4TVnNeohiLIu38TQysSb7CMR7JRhDDZhMMwAUc0wdSszELgL053lJlPeoiaLA49rAGP_B3BVuwFAFEl696w7UMx5NKu1mA0IOn9pDebzbhTl5HuUvBAHROc1Ocjb28Svyotik1IkPIw_1R33ZyAMvEFyzIygqBj8WedQeSK38iXvF2UXvkAf9kevOdnpwsKYiJtcxeJhFm7LUVKDTufuzuGRw-T7cPtbg..\" } }";
            _handler.Setup(h => h.ExecuteAsync<BoxFile>(It.IsAny<IBoxRequest>()))
                .Returns(Task.FromResult<IBoxResponse<BoxFile>>(new BoxResponse<BoxFile>()
                {
                    Status = ResponseStatus.Success,
                    ContentString = responseString
                }));

            /*** Act ***/
            Uri embedLinkUrl = await _filesManager.GetPreviewLinkAsync("fakeId");

            /*** Assert ***/

            Assert.IsNotNull(embedLinkUrl);
>>>>>>> e19ae843


        }
    }
}<|MERGE_RESOLUTION|>--- conflicted
+++ resolved
@@ -419,7 +419,27 @@
         }
 
         [TestMethod]
-<<<<<<< HEAD
+        public async Task GetEmbedLink_ValidResponse_ValidEmbedLink()
+        {
+            /*** Arrange ***/
+            string responseString = "{\"type\": \"file\",\"id\": \"34122832467\", \"etag\": \"1\", \"expiring_embed_link\": { \"url\": \"https://app.box.com/preview/expiring_embed/gvoct6FE!Qz2rDeyxCiHsYpvlnR7JJ0SCfFM2M4YiX9cIwrSo4LOYQgxyP3rzoYuMmXg96mTAidqjPuRH7HFXMWgXEEm5LTi1EDlfBocS-iRfHpc5ZeYrAZpA5B8C0Obzkr4bUoF6wGq8BZ1noN_txyZUU1nLDNuL_u0rsImWhPAZlvgt7662F9lZSQ8nw6zKaRWGyqmj06PnxewCx0EQD3padm6VYkfHE2N20gb5rw1D0a7aaRJZzEijb2ICLItqfMlZ5vBe7zGdEn3agDzZP7JlID3FYdPTITsegB10gKLgSp_AJJ9QAfDv8mzi0bGv1ZmAU1FoVLpGC0XI0UKy3N795rZBtjLlTNcuxapbHkUCoKcgdfmHEn5NRQ3tmw7hiBfnX8o-Au34ttW9ntPspdAQHL6xPzQC4OutWZDozsA5P9sGlI-sC3VC2-WXsbXSedemubVd5vWzpVZtKRlb0gpuXsnDPXnMxSH7_jT4KSLhC8b5kEMPNo33FjEJl5pwS_o_6K0awUdRpEQIxM9CC3pBUZK5ooAc5X5zxo_2FBr1xq1p_kSbt4TVnNeohiLIu38TQysSb7CMR7JRhDDZhMMwAUc0wdSszELgL053lJlPeoiaLA49rAGP_B3BVuwFAFEl696w7UMx5NKu1mA0IOn9pDebzbhTl5HuUvBAHROc1Ocjb28Svyotik1IkPIw_1R33ZyAMvEFyzIygqBj8WedQeSK38iXvF2UXvkAf9kevOdnpwsKYiJtcxeJhFm7LUVKDTufuzuGRw-T7cPtbg..\" } }";
+            _handler.Setup(h => h.ExecuteAsync<BoxFile>(It.IsAny<IBoxRequest>()))
+                .Returns(Task.FromResult<IBoxResponse<BoxFile>>(new BoxResponse<BoxFile>()
+                {
+                    Status = ResponseStatus.Success,
+                    ContentString = responseString
+                }));
+
+            /*** Act ***/
+            Uri embedLinkUrl = await _filesManager.GetPreviewLinkAsync("fakeId");
+
+            /*** Assert ***/
+
+            Assert.IsNotNull(embedLinkUrl);
+
+
+        }
+        [TestMethod]
         public async Task GetFileTasks_ValidResponse_ValidTasks()
         {
             /*** Arrange ***/
@@ -445,25 +465,6 @@
             Assert.AreEqual("API - Persist On-Behalf-Of information.docx", task.Item.Name);
             Assert.AreEqual("7026335894", task.Item.Id);
 
-=======
-        public async Task GetEmbedLink_ValidResponse_ValidEmbedLink()
-        {
-            /*** Arrange ***/
-            string responseString = "{\"type\": \"file\",\"id\": \"34122832467\", \"etag\": \"1\", \"expiring_embed_link\": { \"url\": \"https://app.box.com/preview/expiring_embed/gvoct6FE!Qz2rDeyxCiHsYpvlnR7JJ0SCfFM2M4YiX9cIwrSo4LOYQgxyP3rzoYuMmXg96mTAidqjPuRH7HFXMWgXEEm5LTi1EDlfBocS-iRfHpc5ZeYrAZpA5B8C0Obzkr4bUoF6wGq8BZ1noN_txyZUU1nLDNuL_u0rsImWhPAZlvgt7662F9lZSQ8nw6zKaRWGyqmj06PnxewCx0EQD3padm6VYkfHE2N20gb5rw1D0a7aaRJZzEijb2ICLItqfMlZ5vBe7zGdEn3agDzZP7JlID3FYdPTITsegB10gKLgSp_AJJ9QAfDv8mzi0bGv1ZmAU1FoVLpGC0XI0UKy3N795rZBtjLlTNcuxapbHkUCoKcgdfmHEn5NRQ3tmw7hiBfnX8o-Au34ttW9ntPspdAQHL6xPzQC4OutWZDozsA5P9sGlI-sC3VC2-WXsbXSedemubVd5vWzpVZtKRlb0gpuXsnDPXnMxSH7_jT4KSLhC8b5kEMPNo33FjEJl5pwS_o_6K0awUdRpEQIxM9CC3pBUZK5ooAc5X5zxo_2FBr1xq1p_kSbt4TVnNeohiLIu38TQysSb7CMR7JRhDDZhMMwAUc0wdSszELgL053lJlPeoiaLA49rAGP_B3BVuwFAFEl696w7UMx5NKu1mA0IOn9pDebzbhTl5HuUvBAHROc1Ocjb28Svyotik1IkPIw_1R33ZyAMvEFyzIygqBj8WedQeSK38iXvF2UXvkAf9kevOdnpwsKYiJtcxeJhFm7LUVKDTufuzuGRw-T7cPtbg..\" } }";
-            _handler.Setup(h => h.ExecuteAsync<BoxFile>(It.IsAny<IBoxRequest>()))
-                .Returns(Task.FromResult<IBoxResponse<BoxFile>>(new BoxResponse<BoxFile>()
-                {
-                    Status = ResponseStatus.Success,
-                    ContentString = responseString
-                }));
-
-            /*** Act ***/
-            Uri embedLinkUrl = await _filesManager.GetPreviewLinkAsync("fakeId");
-
-            /*** Assert ***/
-
-            Assert.IsNotNull(embedLinkUrl);
->>>>>>> e19ae843
 
 
         }
