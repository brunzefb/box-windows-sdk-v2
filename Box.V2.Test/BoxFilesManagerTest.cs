﻿using Box.V2.Managers;
using Box.V2.Models;
using Microsoft.VisualStudio.TestTools.UnitTesting;
using Moq;
using System;
using System.Collections.Generic;
using System.Linq;
using System.Text;
using System.Threading.Tasks;
using System.Net.Http.Headers;
using System.IO;

namespace Box.V2.Test
{
    [TestClass]
    public class BoxFilesManagerTest : BoxResourceManagerTest
    {
        protected BoxFilesManager _filesManager;

        public BoxFilesManagerTest()
        {
            _filesManager = new BoxFilesManager(_config.Object, _service, _converter, _authRepository);
        }

        [TestMethod]
        public async Task GetFileInformation_ValidResponse_ValidFile()
        {
            /*** Arrange ***/
            string responseString = "{ \"type\": \"file\", \"id\": \"5000948880\", \"sequence_id\": \"3\", \"etag\": \"3\", \"sha1\": \"134b65991ed521fcfe4724b7d814ab8ded5185dc\", \"name\": \"tigers.jpeg\", \"description\": \"a picture of tigers\", \"size\": 629644, \"path_collection\": { \"total_count\": 2, \"entries\": [ { \"type\": \"folder\", \"id\": \"0\", \"sequence_id\": null, \"etag\": null, \"name\": \"All Files\" }, { \"type\": \"folder\", \"id\": \"11446498\", \"sequence_id\": \"1\", \"etag\": \"1\", \"name\": \"Pictures\" } ] }, \"created_at\": \"2012-12-12T10:55:30-08:00\", \"modified_at\": \"2012-12-12T11:04:26-08:00\", \"trashed_at\": null, \"purged_at\": null, \"content_created_at\": \"2013-02-04T16:57:52-08:00\", \"content_modified_at\": \"2013-02-04T16:57:52-08:00\", \"created_by\": { \"type\": \"user\", \"id\": \"17738362\", \"name\": \"sean rose\", \"login\": \"sean@box.com\" }, \"modified_by\": { \"type\": \"user\", \"id\": \"17738362\", \"name\": \"sean rose\", \"login\": \"sean@box.com\" }, \"owned_by\": { \"type\": \"user\", \"id\": \"17738362\", \"name\": \"sean rose\", \"login\": \"sean@box.com\" }, \"shared_link\": { \"url\": \"https://www.box.com/s/rh935iit6ewrmw0unyul\", \"download_url\": \"https://www.box.com/shared/static/rh935iit6ewrmw0unyul.jpeg\", \"vanity_url\": null, \"is_password_enabled\": false, \"unshared_at\": null, \"download_count\": 0, \"preview_count\": 0, \"access\": \"open\", \"permissions\": { \"can_download\": true, \"can_preview\": true } }, \"parent\": { \"type\": \"folder\", \"id\": \"11446498\", \"sequence_id\": \"1\", \"etag\": \"1\", \"name\": \"Pictures\" }, \"item_status\": \"active\", \"tags\": [ \"important\", \"needs review\" ] }";
            IBoxRequest boxRequest = null;
            _handler.Setup(h => h.ExecuteAsync<BoxFile>(It.IsAny<IBoxRequest>()))
                .Returns(Task.FromResult<IBoxResponse<BoxFile>>(new BoxResponse<BoxFile>()
                {
                    Status = ResponseStatus.Success,
                    ContentString = responseString
                })).Callback<IBoxRequest>(r => boxRequest = r);

            /*** Act ***/
            BoxFile f = await _filesManager.GetInformationAsync("fakeId");

            /*** Assert ***/
            Assert.IsNotNull(boxRequest);
            Assert.AreEqual(RequestMethod.Get, boxRequest.Method);
            Assert.AreEqual(_FilesUri + "fakeId", boxRequest.AbsoluteUri.AbsoluteUri);
            Assert.IsNull(boxRequest.Payload);

            Assert.AreEqual("5000948880", f.Id);
            Assert.AreEqual("3", f.SequenceId);
            Assert.AreEqual("tigers.jpeg", f.Name);
            Assert.AreEqual("134b65991ed521fcfe4724b7d814ab8ded5185dc", f.Sha1);
            Assert.AreEqual(629644, f.Size);
            Assert.AreEqual("https://www.box.com/s/rh935iit6ewrmw0unyul", f.SharedLink.Url);
            Assert.AreEqual("important", f.Tags[0]);
            Assert.AreEqual("needs review", f.Tags[1]);
        }

        [TestMethod]
        public async Task UploadFile_ValidResponse_ValidFile()
        {
            /*** Arrange ***/
            string responseString = "{ \"total_count\": 1, \"entries\": [ { \"type\": \"file\", \"id\": \"5000948880\", \"sequence_id\": \"3\", \"etag\": \"3\", \"sha1\": \"134b65991ed521fcfe4724b7d814ab8ded5185dc\", \"name\": \"tigers.jpeg\", \"description\": \"a picture of tigers\", \"size\": 629644, \"path_collection\": { \"total_count\": 2, \"entries\": [ { \"type\": \"folder\", \"id\": \"0\", \"sequence_id\": null, \"etag\": null, \"name\": \"All Files\" }, { \"type\": \"folder\", \"id\": \"11446498\", \"sequence_id\": \"1\", \"etag\": \"1\", \"name\": \"Pictures\" } ] }, \"created_at\": \"2012-12-12T10:55:30-08:00\", \"modified_at\": \"2012-12-12T11:04:26-08:00\", \"trashed_at\": null, \"purged_at\": null, \"content_created_at\": \"2013-02-04T16:57:52-08:00\", \"content_modified_at\": \"2013-02-04T16:57:52-08:00\", \"created_by\": { \"type\": \"user\", \"id\": \"17738362\", \"name\": \"sean rose\", \"login\": \"sean@box.com\" }, \"modified_by\": { \"type\": \"user\", \"id\": \"17738362\", \"name\": \"sean rose\", \"login\": \"sean@box.com\" }, \"owned_by\": { \"type\": \"user\", \"id\": \"17738362\", \"name\": \"sean rose\", \"login\": \"sean@box.com\" }, \"shared_link\": null, \"parent\": { \"type\": \"folder\", \"id\": \"11446498\", \"sequence_id\": \"1\", \"etag\": \"1\", \"name\": \"Pictures\" }, \"item_status\": \"active\", \"tags\": [ \"important\", \"needs review\" ] } ] }";
            _handler.Setup(h => h.ExecuteAsync<BoxCollection<BoxFile>>(It.IsAny<IBoxRequest>()))
                .Returns(Task.FromResult<IBoxResponse<BoxCollection<BoxFile>>>(new BoxResponse<BoxCollection<BoxFile>>()
                {
                    Status = ResponseStatus.Success,
                    ContentString = responseString
                }));

            var fakeFileRequest = new BoxFileRequest()
            {
                Name = "test.txt",
                ContentCreatedAt = DateTime.Now,
                ContentModifiedAt = DateTime.Now,
                Parent = new BoxRequestEntity() { Id = "0" }
            };

            var fakeStream = new Mock<System.IO.Stream>();

            /*** Act ***/
            BoxFile f = await _filesManager.UploadAsync(fakeFileRequest, fakeStream.Object);

            /*** Assert ***/
            Assert.AreEqual("5000948880", f.Id);
            Assert.AreEqual("3", f.SequenceId);
            Assert.AreEqual("tigers.jpeg", f.Name);
            Assert.AreEqual("134b65991ed521fcfe4724b7d814ab8ded5185dc", f.Sha1);
            Assert.AreEqual(629644, f.Size);
            Assert.AreEqual("important", f.Tags[0]);
            Assert.AreEqual("needs review", f.Tags[1]);
        }

        [TestMethod]
        public async Task UploadNewVersion_ValidResponse_ValidFile()
        {
            /*** Arrange ***/
            string responseString = "{ \"total_count\": 1, \"entries\": [ { \"type\": \"file\", \"id\": \"5000948880\", \"sequence_id\": \"3\", \"etag\": \"3\", \"sha1\": \"134b65991ed521fcfe4724b7d814ab8ded5185dc\", \"name\": \"tigers.jpeg\", \"description\": \"a picture of tigers\", \"size\": 629644, \"path_collection\": { \"total_count\": 2, \"entries\": [ { \"type\": \"folder\", \"id\": \"0\", \"sequence_id\": null, \"etag\": null, \"name\": \"All Files\" }, { \"type\": \"folder\", \"id\": \"11446498\", \"sequence_id\": \"1\", \"etag\": \"1\", \"name\": \"Pictures\" } ] }, \"created_at\": \"2012-12-12T10:55:30-08:00\", \"modified_at\": \"2012-12-12T11:04:26-08:00\", \"trashed_at\": null, \"purged_at\": null, \"content_created_at\": \"2013-02-04T16:57:52-08:00\", \"content_modified_at\": \"2013-02-04T16:57:52-08:00\", \"created_by\": { \"type\": \"user\", \"id\": \"17738362\", \"name\": \"sean rose\", \"login\": \"sean@box.com\" }, \"modified_by\": { \"type\": \"user\", \"id\": \"17738362\", \"name\": \"sean rose\", \"login\": \"sean@box.com\" }, \"owned_by\": { \"type\": \"user\", \"id\": \"17738362\", \"name\": \"sean rose\", \"login\": \"sean@box.com\" }, \"shared_link\": { \"url\": \"https://www.box.com/s/rh935iit6ewrmw0unyul\", \"download_url\": \"https://www.box.com/shared/static/rh935iit6ewrmw0unyul.jpeg\", \"vanity_url\": null, \"is_password_enabled\": false, \"unshared_at\": null, \"download_count\": 0, \"preview_count\": 0, \"access\": \"open\", \"permissions\": { \"can_download\": true, \"can_preview\": true } }, \"parent\": { \"type\": \"folder\", \"id\": \"11446498\", \"sequence_id\": \"1\", \"etag\": \"1\", \"name\": \"Pictures\" }, \"item_status\": \"active\", \"tags\": [ \"important\", \"needs review\" ] } ] }";
            _handler.Setup(h => h.ExecuteAsync<BoxCollection<BoxFile>>(It.IsAny<IBoxRequest>()))
                .Returns(Task.FromResult<IBoxResponse<BoxCollection<BoxFile>>>(new BoxResponse<BoxCollection<BoxFile>>()
                {
                    Status = ResponseStatus.Success,
                    ContentString = responseString
                }));

            var fakeStream = new Mock<System.IO.Stream>();

            /*** Act ***/
            BoxFile f = await _filesManager.UploadNewVersionAsync("fakeFile", "0", fakeStream.Object, "1");

            /*** Assert ***/
            Assert.AreEqual("5000948880", f.Id);
            Assert.AreEqual("3", f.SequenceId);
            Assert.AreEqual("tigers.jpeg", f.Name);
            Assert.AreEqual("134b65991ed521fcfe4724b7d814ab8ded5185dc", f.Sha1);
            Assert.AreEqual(629644, f.Size);
            Assert.AreEqual("important", f.Tags[0]);
            Assert.AreEqual("needs review", f.Tags[1]);
        }

        [TestMethod]
        public async Task ViewVersions_ValidResponse_ValidFileVersions()
        {
            /*** Arrange ***/
            string responseString = "{ \"total_count\": 1, \"entries\": [ { \"type\": \"file_version\", \"id\": \"672259576\", \"sha1\": \"359c6c1ed98081b9a69eb3513b9deced59c957f9\", \"name\": \"Dragons.js\", \"size\": 92556, \"created_at\": \"2012-08-20T10:20:30-07:00\", \"modified_at\": \"2012-11-28T13:14:58-08:00\", \"modified_by\": { \"type\": \"user\", \"id\": \"183732129\", \"name\": \"sean rose\", \"login\": \"sean+apitest@box.com\" } } ] }";
            _handler.Setup(h => h.ExecuteAsync<BoxCollection<BoxFileVersion>>(It.IsAny<IBoxRequest>()))
                .Returns(Task.FromResult<IBoxResponse<BoxCollection<BoxFileVersion>>>(new BoxResponse<BoxCollection<BoxFileVersion>>()
                {
                    Status = ResponseStatus.Success,
                    ContentString = responseString
                }));

            /*** Act ***/
            BoxCollection<BoxFileVersion> c = await _filesManager.ViewVersionsAsync("0");

            /*** Assert ***/
            Assert.AreEqual(c.TotalCount, 1);
            Assert.AreEqual(c.Entries.Count, 1);
            BoxFileVersion f = c.Entries.First();
            Assert.AreEqual("file_version", f.Type);
            Assert.AreEqual("672259576", f.Id);
            Assert.AreEqual("359c6c1ed98081b9a69eb3513b9deced59c957f9", f.Sha1);
            Assert.AreEqual("Dragons.js", f.Name);
            Assert.AreEqual(DateTime.Parse("2012-08-20T10:20:30-07:00"), f.CreatedAt);
            Assert.AreEqual(DateTime.Parse("2012-11-28T13:14:58-08:00"), f.ModifiedAt);
            Assert.AreEqual(92556, f.Size);
            Assert.AreEqual("user", f.ModifiedBy.Type);
            Assert.AreEqual("183732129", f.ModifiedBy.Id);
            Assert.AreEqual("sean rose", f.ModifiedBy.Name);
            Assert.AreEqual("sean+apitest@box.com", f.ModifiedBy.Login);
        }

        [TestMethod]
        public async Task UpdateFileInformation_ValidResponse_ValidFile()
        {
            string responseString = "{ \"type\": \"file\", \"id\": \"5000948880\", \"sequence_id\": \"3\", \"etag\": \"3\", \"sha1\": \"134b65991ed521fcfe4724b7d814ab8ded5185dc\", \"name\": \"new name.jpg\", \"description\": \"a picture of tigers\", \"size\": 629644, \"path_collection\": { \"total_count\": 2, \"entries\": [ { \"type\": \"folder\", \"id\": \"0\", \"sequence_id\": null, \"etag\": null, \"name\": \"All Files\" }, { \"type\": \"folder\", \"id\": \"11446498\", \"sequence_id\": \"1\", \"etag\": \"1\", \"name\": \"Pictures\" } ] }, \"created_at\": \"2012-12-12T10:55:30-08:00\", \"modified_at\": \"2012-12-12T11:04:26-08:00\", \"created_by\": { \"type\": \"user\", \"id\": \"17738362\", \"name\": \"sean rose\", \"login\": \"sean@box.com\" }, \"modified_by\": { \"type\": \"user\", \"id\": \"17738362\", \"name\": \"sean rose\", \"login\": \"sean@box.com\" }, \"owned_by\": { \"type\": \"user\", \"id\": \"17738362\", \"name\": \"sean rose\", \"login\": \"sean@box.com\" }, \"shared_link\": { \"url\": \"https://www.box.com/s/rh935iit6ewrmw0unyul\", \"download_url\": \"https://www.box.com/shared/static/rh935iit6ewrmw0unyul.jpeg\", \"vanity_url\": null, \"is_password_enabled\": false, \"unshared_at\": null, \"download_count\": 0, \"preview_count\": 0, \"access\": \"open\", \"permissions\": { \"can_download\": true, \"can_preview\": true } }, \"parent\": { \"type\": \"folder\", \"id\": \"11446498\", \"sequence_id\": \"1\", \"etag\": \"1\", \"name\": \"Pictures\" }, \"item_status\": \"active\", \"tags\": [ \"important\", \"needs review\" ] }";
            _handler.Setup(h => h.ExecuteAsync<BoxFile>(It.IsAny<IBoxRequest>()))
                .Returns(Task.FromResult<IBoxResponse<BoxFile>>(new BoxResponse<BoxFile>()
                {
                    Status = ResponseStatus.Success,
                    ContentString = responseString
                }));

            /*** Act ***/
            BoxFileRequest request = new BoxFileRequest()
            {
                Id = "fakeId"
            };

            BoxFile f = await _filesManager.UpdateInformationAsync(request);

            /*** Assert ***/

            Assert.AreEqual("5000948880", f.Id);
            Assert.AreEqual("3", f.SequenceId);
            Assert.AreEqual("3", f.ETag);
            Assert.AreEqual("134b65991ed521fcfe4724b7d814ab8ded5185dc", f.Sha1);
            Assert.AreEqual("file", f.Type);
            Assert.AreEqual("sean rose", f.CreatedBy.Name);
            Assert.AreEqual("sean@box.com", f.CreatedBy.Login);
            Assert.AreEqual("user", f.CreatedBy.Type);
            Assert.AreEqual("17738362", f.CreatedBy.Id);
            Assert.AreEqual("important", f.Tags[0]);
            Assert.AreEqual("needs review", f.Tags[1]);
        }

        [TestMethod]
        public async Task CopyFile_ValidResponse_ValidFile()
        {
            /*** Arrange ***/
            string responseString = "{ \"type\": \"file\", \"id\": \"5000948880\", \"sequence_id\": \"3\", \"etag\": \"3\", \"sha1\": \"134b65991ed521fcfe4724b7d814ab8ded5185dc\", \"name\": \"tigers.jpeg\", \"description\": \"a picture of tigers\", \"size\": 629644, \"path_collection\": { \"total_count\": 2, \"entries\": [ { \"type\": \"folder\", \"id\": \"0\", \"sequence_id\": null, \"etag\": null, \"name\": \"All Files\" }, { \"type\": \"folder\", \"id\": \"11446498\", \"sequence_id\": \"1\", \"etag\": \"1\", \"name\": \"Pictures\" } ] }, \"created_at\": \"2012-12-12T10:55:30-08:00\", \"modified_at\": \"2012-12-12T11:04:26-08:00\", \"created_by\": { \"type\": \"user\", \"id\": \"17738362\", \"name\": \"sean rose\", \"login\": \"sean@box.com\" }, \"modified_by\": { \"type\": \"user\", \"id\": \"17738362\", \"name\": \"sean rose\", \"login\": \"sean@box.com\" }, \"owned_by\": { \"type\": \"user\", \"id\": \"17738362\", \"name\": \"sean rose\", \"login\": \"sean@box.com\" }, \"shared_link\": { \"url\": \"https://www.box.com/s/rh935iit6ewrmw0unyul\", \"download_url\": \"https://www.box.com/shared/static/rh935iit6ewrmw0unyul.jpeg\", \"vanity_url\": null, \"is_password_enabled\": false, \"unshared_at\": null, \"download_count\": 0, \"preview_count\": 0, \"access\": \"open\", \"permissions\": { \"can_download\": true, \"can_preview\": true } }, \"parent\": { \"type\": \"folder\", \"id\": \"11446498\", \"sequence_id\": \"1\", \"etag\": \"1\", \"name\": \"Pictures\" }, \"item_status\": \"active\", \"tags\": [ \"important\", \"needs review\" ] }";
            _handler.Setup(h => h.ExecuteAsync<BoxFile>(It.IsAny<IBoxRequest>()))
                .Returns(Task.FromResult<IBoxResponse<BoxFile>>(new BoxResponse<BoxFile>()
                {
                    Status = ResponseStatus.Success,
                    ContentString = responseString
                }));


            BoxFileRequest request = new BoxFileRequest()
            {
                Id="5000948880",
                Name = "test",
                Parent = new BoxRequestEntity() { Id = "0" }
            };

            /*** Act ***/
            BoxFile f = await _filesManager.CopyAsync(request);

            /*** Assert ***/
            Assert.AreEqual("5000948880", f.Id);
            Assert.AreEqual("3", f.SequenceId);
            Assert.AreEqual("3", f.ETag);
            Assert.AreEqual("134b65991ed521fcfe4724b7d814ab8ded5185dc", f.Sha1);
            Assert.AreEqual("file", f.Type);
            Assert.AreEqual("sean rose", f.CreatedBy.Name);
            Assert.AreEqual("sean@box.com", f.CreatedBy.Login);
            Assert.AreEqual("user", f.CreatedBy.Type);
            Assert.AreEqual("17738362", f.CreatedBy.Id);
            Assert.AreEqual("important", f.Tags[0]);
            Assert.AreEqual("needs review", f.Tags[1]);
        }

        [TestMethod]
        public async Task CreateFileSharedLink_ValidResponse_ValidFile()
        {
            /*** Arrange ***/
            string responseString = "{ \"type\": \"file\", \"id\": \"5000948880\", \"sequence_id\": \"3\", \"etag\": \"3\", \"sha1\": \"134b65991ed521fcfe4724b7d814ab8ded5185dc\", \"name\": \"tigers.jpeg\", \"description\": \"a picture of tigers\", \"size\": 629644, \"path_collection\": { \"total_count\": 2, \"entries\": [ { \"type\": \"folder\", \"id\": \"0\", \"sequence_id\": null, \"etag\": null, \"name\": \"All Files\" }, { \"type\": \"folder\", \"id\": \"11446498\", \"sequence_id\": \"1\", \"etag\": \"1\", \"name\": \"Pictures\" } ] }, \"created_at\": \"2012-12-12T10:55:30-08:00\", \"modified_at\": \"2012-12-12T11:04:26-08:00\", \"created_by\": { \"type\": \"user\", \"id\": \"17738362\", \"name\": \"sean rose\", \"login\": \"sean@box.com\" }, \"modified_by\": { \"type\": \"user\", \"id\": \"17738362\", \"name\": \"sean rose\", \"login\": \"sean@box.com\" }, \"owned_by\": { \"type\": \"user\", \"id\": \"17738362\", \"name\": \"sean rose\", \"login\": \"sean@box.com\" }, \"shared_link\": { \"url\": \"https://www.box.com/s/rh935iit6ewrmw0unyul\", \"download_url\": \"https://www.box.com/shared/static/rh935iit6ewrmw0unyul.jpeg\", \"vanity_url\": null, \"is_password_enabled\": false, \"unshared_at\": null, \"download_count\": 0, \"preview_count\": 0, \"access\": \"open\", \"permissions\": { \"can_download\": true, \"can_preview\": true } }, \"parent\": { \"type\": \"folder\", \"id\": \"11446498\", \"sequence_id\": \"1\", \"etag\": \"1\", \"name\": \"Pictures\" }, \"item_status\": \"active\" }";
            _handler.Setup(h => h.ExecuteAsync<BoxFile>(It.IsAny<IBoxRequest>()))
                .Returns(Task.FromResult<IBoxResponse<BoxFile>>(new BoxResponse<BoxFile>()
                {
                    Status = ResponseStatus.Success,
                    ContentString = responseString
                }));

            BoxSharedLinkRequest sharedLink = new BoxSharedLinkRequest()
            {
                Access = BoxSharedLinkAccessType.collaborators
            };

            /*** Act ***/
            BoxFile f = await _filesManager.CreateSharedLinkAsync("0", sharedLink);

            /*** Assert ***/
            Assert.AreEqual("5000948880", f.Id);
            Assert.AreEqual("3", f.SequenceId);
            Assert.AreEqual("3", f.ETag);
            Assert.AreEqual("134b65991ed521fcfe4724b7d814ab8ded5185dc", f.Sha1);
            Assert.AreEqual("file", f.Type);
            Assert.AreEqual("sean rose", f.CreatedBy.Name);
            Assert.AreEqual("sean@box.com", f.CreatedBy.Login);
            Assert.AreEqual("user", f.CreatedBy.Type);
            Assert.AreEqual("17738362", f.CreatedBy.Id);
        }

        [TestMethod]
        public async Task ViewFileComments_ValidResponse_ValidFile()
        {
            /*** Arrange ***/
            string responseString = "{ \"total_count\": 1, \"entries\": [ { \"type\": \"comment\", \"id\": \"191969\", \"is_reply_comment\": false, \"message\": \"These tigers are cool!\", \"created_by\": { \"type\": \"user\", \"id\": \"17738362\", \"name\": \"sean rose\", \"login\": \"sean@box.com\" }, \"created_at\": \"2012-12-12T11:25:01-08:00\", \"item\": { \"id\": \"5000948880\", \"type\": \"file\" }, \"modified_at\": \"2012-12-12T11:25:01-08:00\" } ] }";
            _handler.Setup(h => h.ExecuteAsync<BoxCollection<BoxComment>>(It.IsAny<IBoxRequest>()))
                .Returns(Task.FromResult<IBoxResponse<BoxCollection<BoxComment>>>(new BoxResponse<BoxCollection<BoxComment>>()
                {
                    Status = ResponseStatus.Success,
                    ContentString = responseString
                }));

            /*** Act ***/
            BoxCollection<BoxComment> c = await _filesManager.GetCommentsAsync("0");
            BoxComment comment = c.Entries.FirstOrDefault();

            /*** Assert ***/
            Assert.AreEqual(1, c.TotalCount);
            Assert.AreEqual("191969", comment.Id);
            Assert.AreEqual(false, comment.IsReplyComment);
            Assert.AreEqual("These tigers are cool!", comment.Message);
            Assert.AreEqual("user", comment.CreatedBy.Type);
            Assert.AreEqual("17738362", comment.CreatedBy.Id);
            Assert.AreEqual("sean rose", comment.CreatedBy.Name);
            Assert.AreEqual("sean@box.com", comment.CreatedBy.Login);
        }

        [TestMethod]
        public async Task GetTrashedFile_ValidResponse_ValidFile()
        {
            /*** Arrange ***/
            string responseString = "{ \"type\": \"file\", \"id\": \"5859258256\", \"sequence_id\": \"2\", \"etag\": \"2\", \"sha1\": \"4bd9e98652799fc57cf9423e13629c151152ce6c\", \"name\": \"Screenshot_1_30_13_6_37_PM.png\", \"description\": \"\", \"size\": 163265, \"path_collection\": { \"total_count\": 1, \"entries\": [ { \"type\": \"folder\", \"id\": \"1\", \"sequence_id\": null, \"etag\": null, \"name\": \"Trash\" } ] }, \"created_at\": \"2013-01-30T18:43:56-08:00\", \"modified_at\": \"2013-01-30T18:44:00-08:00\", \"trashed_at\": \"2013-02-07T10:49:34-08:00\", \"purged_at\": \"2013-03-09T10:49:34-08:00\", \"content_created_at\": \"2013-01-30T18:43:56-08:00\", \"content_modified_at\": \"2013-01-30T18:44:00-08:00\", \"created_by\": { \"type\": \"user\", \"id\": \"181757341\", \"name\": \"sean test\", \"login\": \"sean+test@box.com\" }, \"modified_by\": { \"type\": \"user\", \"id\": \"181757341\", \"name\": \"sean test\", \"login\": \"sean+test@box.com\" }, \"owned_by\": { \"type\": \"user\", \"id\": \"181757341\", \"name\": \"sean test\", \"login\": \"sean+test@box.com\" }, \"shared_link\": { \"url\": null, \"download_url\": null, \"vanity_url\": null, \"is_password_enabled\": false, \"unshared_at\": null, \"download_count\": 0, \"preview_count\": 0, \"access\": \"open\", \"permissions\": { \"can_download\": true, \"can_preview\": true } }, \"parent\": { \"type\": \"folder\", \"id\": \"0\", \"sequence_id\": null, \"etag\": null, \"name\": \"All Files\" }, \"item_status\": \"trashed\" }";
            _handler.Setup(h => h.ExecuteAsync<BoxFile>(It.IsAny<IBoxRequest>()))
                .Returns(Task.FromResult<IBoxResponse<BoxFile>>(new BoxResponse<BoxFile>()
                {
                    Status = ResponseStatus.Success,
                    ContentString = responseString
                }));

            /*** Act ***/
            BoxFile f = await _filesManager.GetTrashedAsync("0");

            /*** Assert ***/
            Assert.AreEqual("5859258256", f.Id);
            Assert.AreEqual("2", f.SequenceId);
            Assert.AreEqual("2", f.ETag);
            Assert.AreEqual("4bd9e98652799fc57cf9423e13629c151152ce6c", f.Sha1);
            Assert.AreEqual("file", f.Type);
        }

        [TestMethod]
        public async Task RestoreTrashedFile_ValidResponse_ValidFile()
        {
            /*** Arrange ***/
            string responseString = "{ \"type\": \"file\", \"id\": \"5859258256\", \"sequence_id\": \"3\", \"etag\": \"3\", \"sha1\": \"4bd9e98652799fc57cf9423e13629c151152ce6c\", \"name\": \"Screenshot_1_30_13_6_37_PM.png\", \"description\": \"\", \"size\": 163265, \"path_collection\": { \"total_count\": 1, \"entries\": [ { \"type\": \"folder\", \"id\": \"0\", \"sequence_id\": null, \"etag\": null, \"name\": \"All Files\" } ] }, \"created_at\": \"2013-01-30T18:43:56-08:00\", \"modified_at\": \"2013-02-07T10:56:58-08:00\", \"trashed_at\": null, \"purged_at\": null, \"content_created_at\": \"2013-01-30T18:43:56-08:00\", \"content_modified_at\": \"2013-02-07T10:56:58-08:00\", \"created_by\": { \"type\": \"user\", \"id\": \"181757341\", \"name\": \"sean test\", \"login\": \"sean+test@box.com\" }, \"modified_by\": { \"type\": \"user\", \"id\": \"181757341\", \"name\": \"sean test\", \"login\": \"sean+test@box.com\" }, \"owned_by\": { \"type\": \"user\", \"id\": \"181757341\", \"name\": \"sean test\", \"login\": \"sean+test@box.com\" }, \"shared_link\": { \"url\": \"https://seanrose.box.com/s/ebgti08mtmhbpb4vlp55\", \"download_url\": \"https://seanrose.box.com/shared/static/ebgti08mtmhbpb4vlp55.png\", \"vanity_url\": null, \"is_password_enabled\": false, \"unshared_at\": null, \"download_count\": 0, \"preview_count\": 4, \"access\": \"open\", \"permissions\": { \"can_download\": true, \"can_preview\": true } }, \"parent\": { \"type\": \"folder\", \"id\": \"0\", \"sequence_id\": null, \"etag\": null, \"name\": \"All Files\" }, \"item_status\": \"active\" }";
            _handler.Setup(h => h.ExecuteAsync<BoxFile>(It.IsAny<IBoxRequest>()))
                .Returns(Task.FromResult<IBoxResponse<BoxFile>>(new BoxResponse<BoxFile>()
                {
                    Status = ResponseStatus.Success,
                    ContentString = responseString
                }));

            BoxFileRequest fileReq = new BoxFileRequest()
            {
                Id = "0",
                Name = "test"
            };

            /*** Act ***/
            BoxFile f = await _filesManager.RestoreTrashedAsync(fileReq);

            /*** Assert ***/
            Assert.AreEqual("5859258256", f.Id);
            Assert.AreEqual("3", f.SequenceId);
            Assert.AreEqual("3", f.ETag);
            Assert.AreEqual("4bd9e98652799fc57cf9423e13629c151152ce6c", f.Sha1);
            Assert.AreEqual("file", f.Type);


        }

        [TestMethod]
        public async Task PurgeTrashedFile_ValidResponse_Success()
        {
            /*** Arrange ***/
            string responseString = "{ \"type\": \"file\", \"id\": \"5859258256\", \"sequence_id\": \"3\", \"etag\": \"3\", \"sha1\": \"4bd9e98652799fc57cf9423e13629c151152ce6c\", \"name\": \"Screenshot_1_30_13_6_37_PM.png\", \"description\": \"\", \"size\": 163265, \"path_collection\": { \"total_count\": 1, \"entries\": [ { \"type\": \"folder\", \"id\": \"0\", \"sequence_id\": null, \"etag\": null, \"name\": \"All Files\" } ] }, \"created_at\": \"2013-01-30T18:43:56-08:00\", \"modified_at\": \"2013-02-07T10:56:58-08:00\", \"trashed_at\": null, \"purged_at\": null, \"content_created_at\": \"2013-01-30T18:43:56-08:00\", \"content_modified_at\": \"2013-02-07T10:56:58-08:00\", \"created_by\": { \"type\": \"user\", \"id\": \"181757341\", \"name\": \"sean test\", \"login\": \"sean+test@box.com\" }, \"modified_by\": { \"type\": \"user\", \"id\": \"181757341\", \"name\": \"sean test\", \"login\": \"sean+test@box.com\" }, \"owned_by\": { \"type\": \"user\", \"id\": \"181757341\", \"name\": \"sean test\", \"login\": \"sean+test@box.com\" }, \"shared_link\": { \"url\": \"https://seanrose.box.com/s/ebgti08mtmhbpb4vlp55\", \"download_url\": \"https://seanrose.box.com/shared/static/ebgti08mtmhbpb4vlp55.png\", \"vanity_url\": null, \"is_password_enabled\": false, \"unshared_at\": null, \"download_count\": 0, \"preview_count\": 4, \"access\": \"open\", \"permissions\": { \"can_download\": true, \"can_preview\": true } }, \"parent\": { \"type\": \"folder\", \"id\": \"0\", \"sequence_id\": null, \"etag\": null, \"name\": \"All Files\" }, \"item_status\": \"active\" }";
            _handler.Setup(h => h.ExecuteAsync<BoxFile>(It.IsAny<IBoxRequest>()))
                .Returns(Task.FromResult<IBoxResponse<BoxFile>>(new BoxResponse<BoxFile>()
                {
                    Status = ResponseStatus.Success,
                    ContentString = responseString
                }));


            /*** Act ***/
            bool success = await _filesManager.PurgeTrashedAsync("0");

            /*** Assert ***/
            Assert.AreEqual(true, success);
        }

        [TestMethod]
        public async Task GetLockFile_ValidResponse_Success()
        {
            /*** Arrange ***/
            string responseString = "{ \"type\": \"file\", \"id\": \"7435988481\", \"etag\": \"1\", \"lock\": { \"type\": \"lock\", \"id\": \"14516545\", \"created_by\": { \"type\": \"user\", \"id\": \"13130406\", \"name\": \"I don't know gmail\", \"login\": \"idontknow@gmail.com\" }, \"created_at\": \"2014-05-29T18:03:04-07:00\", \"expires_at\": \"2014-05-30T19:03:04-07:00\", \"is_download_prevented\": true } } ";

            _handler.Setup(h => h.ExecuteAsync<BoxFile>(It.IsAny<IBoxRequest>()))
                .Returns(Task.FromResult<IBoxResponse<BoxFile>>(new BoxResponse<BoxFile>()
                {
                    Status = ResponseStatus.Success,
                    ContentString = responseString
                }));


            /*** Act ***/
            BoxFileLock fileLock = await _filesManager.GetLockAsync("0");

            /*** Assert ***/
            Assert.IsNotNull(fileLock);
            Assert.AreEqual(true, fileLock.IsDownloadPrevented);
            Assert.AreEqual(DateTime.Parse("2014-05-30T19:03:04-07:00"), fileLock.ExpiresAt);
            Assert.AreEqual(DateTime.Parse("2014-05-29T18:03:04-07:00"), fileLock.CreatedAt);
            Assert.IsNotNull(fileLock.CreatedBy);
            Assert.AreEqual("I don't know gmail", fileLock.CreatedBy.Name);
            Assert.AreEqual("idontknow@gmail.com", fileLock.CreatedBy.Login);

        }

        [TestMethod]
        public async Task UpdateFileLock_ValidResponse_ValidFile()
        {
            string responseString = "{ \"type\": \"file\", \"id\": \"7435988481\", \"etag\": \"1\", \"lock\": { \"type\": \"lock\", \"id\": \"14516545\", \"created_by\": { \"type\": \"user\", \"id\": \"13130406\", \"name\": \"I don't know gmail\", \"login\": \"idontknow@gmail.com\" }, \"created_at\": \"2014-05-29T18:03:04-07:00\", \"expires_at\": \"2014-05-30T19:03:04-07:00\", \"is_download_prevented\": false } } ";
            _handler.Setup(h => h.ExecuteAsync<BoxFile>(It.IsAny<IBoxRequest>()))
                .Returns(Task.FromResult<IBoxResponse<BoxFile>>(new BoxResponse<BoxFile>()
                {
                    Status = ResponseStatus.Success,
                    ContentString = responseString
                }));

            /*** Act ***/
            BoxFileLockRequest request = new BoxFileLockRequest();
            request.Lock = new BoxFileLock();
            request.Lock.IsDownloadPrevented = false;

            BoxFileLock fileLock = await _filesManager.UpdateLockAsync(request, "0");

            /*** Assert ***/
            Assert.IsNotNull(fileLock);
            Assert.AreEqual(false, fileLock.IsDownloadPrevented);
            Assert.AreEqual(DateTime.Parse("2014-05-30T19:03:04-07:00"), fileLock.ExpiresAt);
            Assert.AreEqual(DateTime.Parse("2014-05-29T18:03:04-07:00"), fileLock.CreatedAt);
            Assert.IsNotNull(fileLock.CreatedBy);
            Assert.AreEqual("I don't know gmail", fileLock.CreatedBy.Name);
            Assert.AreEqual("idontknow@gmail.com", fileLock.CreatedBy.Login);
        }

        [TestMethod]
        public async Task FileUnLock_ValidResponse()
        {
            string responseString = "{ \"type\": \"file\", \"id\": \"7435988481\", \"etag\": \"1\" } ";
            _handler.Setup(h => h.ExecuteAsync<BoxFile>(It.IsAny<IBoxRequest>()))
                .Returns(Task.FromResult<IBoxResponse<BoxFile>>(new BoxResponse<BoxFile>()
                {
                    Status = ResponseStatus.Success,
                    ContentString = responseString
                }));

            /*** Act ***/
            bool unlocked = await _filesManager.UnLock("0");

            /*** Assert ***/
            Assert.IsTrue(unlocked);
        }

        [TestMethod]
<<<<<<< HEAD
        public async Task PreflightCheck_ValidResponse_ValidStatus()
        {
            /*** Arrange ***/
            string responseString = "";
            _handler.Setup(h => h.ExecuteAsync<BoxPreflightCheck>(It.IsAny<IBoxRequest>()))
                .Returns(Task.FromResult<IBoxResponse<BoxPreflightCheck>>(new BoxResponse<BoxPreflightCheck>()
                {
                    Status = ResponseStatus.Success,
                    ContentString = responseString,
                    ResponseObject = new BoxPreflightCheck()
                }));

            /*** Act ***/
            BoxPreflightCheck result = await _filesManager.PreflightCheck(new BoxPreflightCheckRequest()
            {
                Name = "Wolves owners.ppt",
                Parent = new BoxRequestEntity()
                {
                    Id = "1523432"
                },
                Size = 15243
            });

            /*** Assert ***/

            Assert.AreEqual(true, result.Success);
=======
        public async Task DeleteFile_ValidResponse_FileDeleted()
        {
            /*** Arrange ***/
            string responseString = "";
            _handler.Setup(h => h.ExecuteAsync<BoxFile>(It.IsAny<IBoxRequest>()))
                .Returns(Task.FromResult<IBoxResponse<BoxFile>>(new BoxResponse<BoxFile>()
                {
                    Status = ResponseStatus.Success,
                    ContentString = responseString
                }));

            /*** Act ***/
            bool result = await _filesManager.DeleteAsync("34122832467");

            /*** Assert ***/

            Assert.AreEqual(true, result);
>>>>>>> 3bfc0444


        }
        [TestMethod]
        public async Task DownloadStream_ValidResponse_ValidStream()
        {

            using (FileStream exampleFile = new FileStream(string.Format(getSaveFolderPath(), "example.png"), FileMode.OpenOrCreate))
            {
                /*** Arrange ***/
                Uri location = new Uri("http://dl.boxcloud.com");
                HttpResponseHeaders headers = CreateInstanceNonPublicConstructor<HttpResponseHeaders>();
                headers.Location = location;
                _handler.Setup(h => h.ExecuteAsync<BoxFile>(It.IsAny<IBoxRequest>()))

                    .Returns(Task.FromResult<IBoxResponse<BoxFile>>(new BoxResponse<BoxFile>()
                    {
                        Status = ResponseStatus.Success,
                        Headers = headers

                    }));
                IBoxRequest boxRequest = null;
                _handler.Setup(h => h.ExecuteAsync<Stream>(It.IsAny<IBoxRequest>()))

                   .Returns(Task.FromResult<IBoxResponse<Stream>>(new BoxResponse<Stream>()
                   {
                       Status = ResponseStatus.Success,
                       ResponseObject = exampleFile

                   }))
                   .Callback<IBoxRequest>(r => boxRequest = r); ;

                /*** Act ***/
                Stream result = await _filesManager.DownloadStreamAsync("34122832467");

                /*** Assert ***/

                Assert.IsNotNull(result, "Stream is Null");

            }
        }
        private string getSaveFolderPath()
        {
            string pathUser = Environment.GetFolderPath(Environment.SpecialFolder.UserProfile);
            return Path.Combine(pathUser, "Downloads") + "\\{0}";
        }
        [TestMethod]
        public async Task GetEmbedLink_ValidResponse_ValidEmbedLink()
        {
            /*** Arrange ***/
            string responseString = "{\"type\": \"file\",\"id\": \"34122832467\", \"etag\": \"1\", \"expiring_embed_link\": { \"url\": \"https://app.box.com/preview/expiring_embed/gvoct6FE!Qz2rDeyxCiHsYpvlnR7JJ0SCfFM2M4YiX9cIwrSo4LOYQgxyP3rzoYuMmXg96mTAidqjPuRH7HFXMWgXEEm5LTi1EDlfBocS-iRfHpc5ZeYrAZpA5B8C0Obzkr4bUoF6wGq8BZ1noN_txyZUU1nLDNuL_u0rsImWhPAZlvgt7662F9lZSQ8nw6zKaRWGyqmj06PnxewCx0EQD3padm6VYkfHE2N20gb5rw1D0a7aaRJZzEijb2ICLItqfMlZ5vBe7zGdEn3agDzZP7JlID3FYdPTITsegB10gKLgSp_AJJ9QAfDv8mzi0bGv1ZmAU1FoVLpGC0XI0UKy3N795rZBtjLlTNcuxapbHkUCoKcgdfmHEn5NRQ3tmw7hiBfnX8o-Au34ttW9ntPspdAQHL6xPzQC4OutWZDozsA5P9sGlI-sC3VC2-WXsbXSedemubVd5vWzpVZtKRlb0gpuXsnDPXnMxSH7_jT4KSLhC8b5kEMPNo33FjEJl5pwS_o_6K0awUdRpEQIxM9CC3pBUZK5ooAc5X5zxo_2FBr1xq1p_kSbt4TVnNeohiLIu38TQysSb7CMR7JRhDDZhMMwAUc0wdSszELgL053lJlPeoiaLA49rAGP_B3BVuwFAFEl696w7UMx5NKu1mA0IOn9pDebzbhTl5HuUvBAHROc1Ocjb28Svyotik1IkPIw_1R33ZyAMvEFyzIygqBj8WedQeSK38iXvF2UXvkAf9kevOdnpwsKYiJtcxeJhFm7LUVKDTufuzuGRw-T7cPtbg..\" } }";
            _handler.Setup(h => h.ExecuteAsync<BoxFile>(It.IsAny<IBoxRequest>()))
                .Returns(Task.FromResult<IBoxResponse<BoxFile>>(new BoxResponse<BoxFile>()
                {
                    Status = ResponseStatus.Success,
                    ContentString = responseString
                }));

            /*** Act ***/
            Uri embedLinkUrl = await _filesManager.GetPreviewLinkAsync("fakeId");

            /*** Assert ***/

            Assert.IsNotNull(embedLinkUrl);


        }
        [TestMethod]
        public async Task GetFileTasks_ValidResponse_ValidTasks()
        {
            /*** Arrange ***/
            string responseString = "{\"total_count\": 1, \"entries\": [{\"type\": \"task\", \"id\": \"1786931\",\"item\": {\"type\": \"file\",\"id\": \"7026335894\", \"sequence_id\": \"6\", \"etag\": \"6\", \"sha1\": \"81cc829fb8366fcfc108aa6c5a9bde01a6a10c16\",\"name\": \"API - Persist On-Behalf-Of information.docx\" }, \"due_at\": null }   ] }";
            _handler.Setup(h => h.ExecuteAsync<BoxCollection<BoxTask>>(It.IsAny<IBoxRequest>()))
                 .Returns(Task.FromResult<IBoxResponse<BoxCollection<BoxTask>>>(new BoxResponse<BoxCollection<BoxTask>>()
                 {
                     Status = ResponseStatus.Success,
                     ContentString = responseString
                 }));

            /*** Act ***/
            BoxCollection<BoxTask> tasks = await _filesManager.GetFileTasks("fakeId");

            /*** Assert ***/

            BoxTask task = tasks.Entries.FirstOrDefault();

            /*** Assert ***/
            Assert.AreEqual(1, tasks.TotalCount);
            Assert.AreEqual("1786931", task.Id);
            Assert.AreEqual("task", task.Type);
            Assert.AreEqual("API - Persist On-Behalf-Of information.docx", task.Item.Name);
            Assert.AreEqual("7026335894", task.Item.Id);



        }
    }
}<|MERGE_RESOLUTION|>--- conflicted
+++ resolved
@@ -427,7 +427,6 @@
         }
 
         [TestMethod]
-<<<<<<< HEAD
         public async Task PreflightCheck_ValidResponse_ValidStatus()
         {
             /*** Arrange ***/
@@ -454,7 +453,10 @@
             /*** Assert ***/
 
             Assert.AreEqual(true, result.Success);
-=======
+
+
+        }
+        [TestMethod]
         public async Task DeleteFile_ValidResponse_FileDeleted()
         {
             /*** Arrange ***/
@@ -472,7 +474,6 @@
             /*** Assert ***/
 
             Assert.AreEqual(true, result);
->>>>>>> 3bfc0444
 
 
         }
