﻿using Box.V2.Managers;
using Box.V2.Models;
using Microsoft.VisualStudio.TestTools.UnitTesting;
using Moq;
using System;
using System.Collections.Generic;
using System.Linq;
using System.Text;
using System.Threading.Tasks;
using System.Net.Http.Headers;
using System.IO;

namespace Box.V2.Test
{
    [TestClass]
    public class BoxFilesManagerTest : BoxResourceManagerTest
    {
        protected BoxFilesManager _filesManager;

        public BoxFilesManagerTest()
        {
            _filesManager = new BoxFilesManager(_config.Object, _service, _converter, _authRepository);
        }

        [TestMethod]
        public async Task GetFileInformation_ValidResponse_ValidFile()
        {
            /*** Arrange ***/
            string responseString = "{ \"type\": \"file\", \"id\": \"5000948880\", \"sequence_id\": \"3\", \"etag\": \"3\", \"sha1\": \"134b65991ed521fcfe4724b7d814ab8ded5185dc\", \"name\": \"tigers.jpeg\", \"description\": \"a picture of tigers\", \"size\": 629644, \"path_collection\": { \"total_count\": 2, \"entries\": [ { \"type\": \"folder\", \"id\": \"0\", \"sequence_id\": null, \"etag\": null, \"name\": \"All Files\" }, { \"type\": \"folder\", \"id\": \"11446498\", \"sequence_id\": \"1\", \"etag\": \"1\", \"name\": \"Pictures\" } ] }, \"created_at\": \"2012-12-12T10:55:30-08:00\", \"modified_at\": \"2012-12-12T11:04:26-08:00\", \"trashed_at\": null, \"purged_at\": null, \"content_created_at\": \"2013-02-04T16:57:52-08:00\", \"content_modified_at\": \"2013-02-04T16:57:52-08:00\", \"created_by\": { \"type\": \"user\", \"id\": \"17738362\", \"name\": \"sean rose\", \"login\": \"sean@box.com\" }, \"modified_by\": { \"type\": \"user\", \"id\": \"17738362\", \"name\": \"sean rose\", \"login\": \"sean@box.com\" }, \"owned_by\": { \"type\": \"user\", \"id\": \"17738362\", \"name\": \"sean rose\", \"login\": \"sean@box.com\" }, \"shared_link\": { \"url\": \"https://www.box.com/s/rh935iit6ewrmw0unyul\", \"download_url\": \"https://www.box.com/shared/static/rh935iit6ewrmw0unyul.jpeg\", \"vanity_url\": null, \"is_password_enabled\": false, \"unshared_at\": null, \"download_count\": 0, \"preview_count\": 0, \"access\": \"open\", \"permissions\": { \"can_download\": true, \"can_preview\": true } }, \"parent\": { \"type\": \"folder\", \"id\": \"11446498\", \"sequence_id\": \"1\", \"etag\": \"1\", \"name\": \"Pictures\" }, \"item_status\": \"active\", \"tags\": [ \"important\", \"needs review\" ] }";
            IBoxRequest boxRequest = null;
            _handler.Setup(h => h.ExecuteAsync<BoxFile>(It.IsAny<IBoxRequest>()))
                .Returns(Task.FromResult<IBoxResponse<BoxFile>>(new BoxResponse<BoxFile>()
                {
                    Status = ResponseStatus.Success,
                    ContentString = responseString
                })).Callback<IBoxRequest>(r => boxRequest = r);

            /*** Act ***/
            BoxFile f = await _filesManager.GetInformationAsync("fakeId");

            /*** Assert ***/
            Assert.IsNotNull(boxRequest);
            Assert.AreEqual(RequestMethod.Get, boxRequest.Method);
            Assert.AreEqual(_FilesUri + "fakeId", boxRequest.AbsoluteUri.AbsoluteUri);
            Assert.IsNull(boxRequest.Payload);

            Assert.AreEqual("5000948880", f.Id);
            Assert.AreEqual("3", f.SequenceId);
            Assert.AreEqual("tigers.jpeg", f.Name);
            Assert.AreEqual("134b65991ed521fcfe4724b7d814ab8ded5185dc", f.Sha1);
            Assert.AreEqual(629644, f.Size);
            Assert.AreEqual("https://www.box.com/s/rh935iit6ewrmw0unyul", f.SharedLink.Url);
            Assert.AreEqual("important", f.Tags[0]);
            Assert.AreEqual("needs review", f.Tags[1]);
        }

        [TestMethod]
        public async Task UploadFile_ValidResponse_ValidFile()
        {
            /*** Arrange ***/
            string responseString = "{ \"total_count\": 1, \"entries\": [ { \"type\": \"file\", \"id\": \"5000948880\", \"sequence_id\": \"3\", \"etag\": \"3\", \"sha1\": \"134b65991ed521fcfe4724b7d814ab8ded5185dc\", \"name\": \"tigers.jpeg\", \"description\": \"a picture of tigers\", \"size\": 629644, \"path_collection\": { \"total_count\": 2, \"entries\": [ { \"type\": \"folder\", \"id\": \"0\", \"sequence_id\": null, \"etag\": null, \"name\": \"All Files\" }, { \"type\": \"folder\", \"id\": \"11446498\", \"sequence_id\": \"1\", \"etag\": \"1\", \"name\": \"Pictures\" } ] }, \"created_at\": \"2012-12-12T10:55:30-08:00\", \"modified_at\": \"2012-12-12T11:04:26-08:00\", \"trashed_at\": null, \"purged_at\": null, \"content_created_at\": \"2013-02-04T16:57:52-08:00\", \"content_modified_at\": \"2013-02-04T16:57:52-08:00\", \"created_by\": { \"type\": \"user\", \"id\": \"17738362\", \"name\": \"sean rose\", \"login\": \"sean@box.com\" }, \"modified_by\": { \"type\": \"user\", \"id\": \"17738362\", \"name\": \"sean rose\", \"login\": \"sean@box.com\" }, \"owned_by\": { \"type\": \"user\", \"id\": \"17738362\", \"name\": \"sean rose\", \"login\": \"sean@box.com\" }, \"shared_link\": null, \"parent\": { \"type\": \"folder\", \"id\": \"11446498\", \"sequence_id\": \"1\", \"etag\": \"1\", \"name\": \"Pictures\" }, \"item_status\": \"active\", \"tags\": [ \"important\", \"needs review\" ] } ] }";
            _handler.Setup(h => h.ExecuteAsync<BoxCollection<BoxFile>>(It.IsAny<IBoxRequest>()))
                .Returns(Task.FromResult<IBoxResponse<BoxCollection<BoxFile>>>(new BoxResponse<BoxCollection<BoxFile>>()
                {
                    Status = ResponseStatus.Success,
                    ContentString = responseString
                }));

            var fakeFileRequest = new BoxFileRequest()
            {
                Name = "test.txt",
                ContentCreatedAt = DateTime.Now,
                ContentModifiedAt = DateTime.Now,
                Parent = new BoxRequestEntity() { Id = "0" }
            };

            var fakeStream = new Mock<System.IO.Stream>();

            /*** Act ***/
            BoxFile f = await _filesManager.UploadAsync(fakeFileRequest, fakeStream.Object);

            /*** Assert ***/
            Assert.AreEqual("5000948880", f.Id);
            Assert.AreEqual("3", f.SequenceId);
            Assert.AreEqual("tigers.jpeg", f.Name);
            Assert.AreEqual("134b65991ed521fcfe4724b7d814ab8ded5185dc", f.Sha1);
            Assert.AreEqual(629644, f.Size);
            Assert.AreEqual("important", f.Tags[0]);
            Assert.AreEqual("needs review", f.Tags[1]);
        }

        [TestMethod]
        public async Task UploadNewVersion_ValidResponse_ValidFile()
        {
            /*** Arrange ***/
            string responseString = "{ \"total_count\": 1, \"entries\": [ { \"type\": \"file\", \"id\": \"5000948880\", \"sequence_id\": \"3\", \"etag\": \"3\", \"sha1\": \"134b65991ed521fcfe4724b7d814ab8ded5185dc\", \"name\": \"tigers.jpeg\", \"description\": \"a picture of tigers\", \"size\": 629644, \"path_collection\": { \"total_count\": 2, \"entries\": [ { \"type\": \"folder\", \"id\": \"0\", \"sequence_id\": null, \"etag\": null, \"name\": \"All Files\" }, { \"type\": \"folder\", \"id\": \"11446498\", \"sequence_id\": \"1\", \"etag\": \"1\", \"name\": \"Pictures\" } ] }, \"created_at\": \"2012-12-12T10:55:30-08:00\", \"modified_at\": \"2012-12-12T11:04:26-08:00\", \"trashed_at\": null, \"purged_at\": null, \"content_created_at\": \"2013-02-04T16:57:52-08:00\", \"content_modified_at\": \"2013-02-04T16:57:52-08:00\", \"created_by\": { \"type\": \"user\", \"id\": \"17738362\", \"name\": \"sean rose\", \"login\": \"sean@box.com\" }, \"modified_by\": { \"type\": \"user\", \"id\": \"17738362\", \"name\": \"sean rose\", \"login\": \"sean@box.com\" }, \"owned_by\": { \"type\": \"user\", \"id\": \"17738362\", \"name\": \"sean rose\", \"login\": \"sean@box.com\" }, \"shared_link\": { \"url\": \"https://www.box.com/s/rh935iit6ewrmw0unyul\", \"download_url\": \"https://www.box.com/shared/static/rh935iit6ewrmw0unyul.jpeg\", \"vanity_url\": null, \"is_password_enabled\": false, \"unshared_at\": null, \"download_count\": 0, \"preview_count\": 0, \"access\": \"open\", \"permissions\": { \"can_download\": true, \"can_preview\": true } }, \"parent\": { \"type\": \"folder\", \"id\": \"11446498\", \"sequence_id\": \"1\", \"etag\": \"1\", \"name\": \"Pictures\" }, \"item_status\": \"active\", \"tags\": [ \"important\", \"needs review\" ] } ] }";
            _handler.Setup(h => h.ExecuteAsync<BoxCollection<BoxFile>>(It.IsAny<IBoxRequest>()))
                .Returns(Task.FromResult<IBoxResponse<BoxCollection<BoxFile>>>(new BoxResponse<BoxCollection<BoxFile>>()
                {
                    Status = ResponseStatus.Success,
                    ContentString = responseString
                }));

            var fakeStream = new Mock<System.IO.Stream>();

            /*** Act ***/
            BoxFile f = await _filesManager.UploadNewVersionAsync("fakeFile", "0", fakeStream.Object, "1");

            /*** Assert ***/
            Assert.AreEqual("5000948880", f.Id);
            Assert.AreEqual("3", f.SequenceId);
            Assert.AreEqual("tigers.jpeg", f.Name);
            Assert.AreEqual("134b65991ed521fcfe4724b7d814ab8ded5185dc", f.Sha1);
            Assert.AreEqual(629644, f.Size);
            Assert.AreEqual("important", f.Tags[0]);
            Assert.AreEqual("needs review", f.Tags[1]);
        }

        [TestMethod]
        public async Task ViewVersions_ValidResponse_ValidFileVersions()
        {
            /*** Arrange ***/
            string responseString = "{ \"total_count\": 1, \"entries\": [ { \"type\": \"file_version\", \"id\": \"672259576\", \"sha1\": \"359c6c1ed98081b9a69eb3513b9deced59c957f9\", \"name\": \"Dragons.js\", \"size\": 92556, \"created_at\": \"2012-08-20T10:20:30-07:00\", \"modified_at\": \"2012-11-28T13:14:58-08:00\", \"modified_by\": { \"type\": \"user\", \"id\": \"183732129\", \"name\": \"sean rose\", \"login\": \"sean+apitest@box.com\" } } ] }";
            _handler.Setup(h => h.ExecuteAsync<BoxCollection<BoxFileVersion>>(It.IsAny<IBoxRequest>()))
                .Returns(Task.FromResult<IBoxResponse<BoxCollection<BoxFileVersion>>>(new BoxResponse<BoxCollection<BoxFileVersion>>()
                {
                    Status = ResponseStatus.Success,
                    ContentString = responseString
                }));

            /*** Act ***/
            BoxCollection<BoxFileVersion> c = await _filesManager.ViewVersionsAsync("0");

            /*** Assert ***/
            Assert.AreEqual(c.TotalCount, 1);
            Assert.AreEqual(c.Entries.Count, 1);
            BoxFileVersion f = c.Entries.First();
            Assert.AreEqual("file_version", f.Type);
            Assert.AreEqual("672259576", f.Id);
            Assert.AreEqual("359c6c1ed98081b9a69eb3513b9deced59c957f9", f.Sha1);
            Assert.AreEqual("Dragons.js", f.Name);
            Assert.AreEqual(DateTime.Parse("2012-08-20T10:20:30-07:00"), f.CreatedAt);
            Assert.AreEqual(DateTime.Parse("2012-11-28T13:14:58-08:00"), f.ModifiedAt);
            Assert.AreEqual(92556, f.Size);
            Assert.AreEqual("user", f.ModifiedBy.Type);
            Assert.AreEqual("183732129", f.ModifiedBy.Id);
            Assert.AreEqual("sean rose", f.ModifiedBy.Name);
            Assert.AreEqual("sean+apitest@box.com", f.ModifiedBy.Login);
        }

        [TestMethod]
        public async Task UpdateFileInformation_ValidResponse_ValidFile()
        {
            string responseString = "{ \"type\": \"file\", \"id\": \"5000948880\", \"sequence_id\": \"3\", \"etag\": \"3\", \"sha1\": \"134b65991ed521fcfe4724b7d814ab8ded5185dc\", \"name\": \"new name.jpg\", \"description\": \"a picture of tigers\", \"size\": 629644, \"path_collection\": { \"total_count\": 2, \"entries\": [ { \"type\": \"folder\", \"id\": \"0\", \"sequence_id\": null, \"etag\": null, \"name\": \"All Files\" }, { \"type\": \"folder\", \"id\": \"11446498\", \"sequence_id\": \"1\", \"etag\": \"1\", \"name\": \"Pictures\" } ] }, \"created_at\": \"2012-12-12T10:55:30-08:00\", \"modified_at\": \"2012-12-12T11:04:26-08:00\", \"created_by\": { \"type\": \"user\", \"id\": \"17738362\", \"name\": \"sean rose\", \"login\": \"sean@box.com\" }, \"modified_by\": { \"type\": \"user\", \"id\": \"17738362\", \"name\": \"sean rose\", \"login\": \"sean@box.com\" }, \"owned_by\": { \"type\": \"user\", \"id\": \"17738362\", \"name\": \"sean rose\", \"login\": \"sean@box.com\" }, \"shared_link\": { \"url\": \"https://www.box.com/s/rh935iit6ewrmw0unyul\", \"download_url\": \"https://www.box.com/shared/static/rh935iit6ewrmw0unyul.jpeg\", \"vanity_url\": null, \"is_password_enabled\": false, \"unshared_at\": null, \"download_count\": 0, \"preview_count\": 0, \"access\": \"open\", \"permissions\": { \"can_download\": true, \"can_preview\": true } }, \"parent\": { \"type\": \"folder\", \"id\": \"11446498\", \"sequence_id\": \"1\", \"etag\": \"1\", \"name\": \"Pictures\" }, \"item_status\": \"active\", \"tags\": [ \"important\", \"needs review\" ] }";
            _handler.Setup(h => h.ExecuteAsync<BoxFile>(It.IsAny<IBoxRequest>()))
                .Returns(Task.FromResult<IBoxResponse<BoxFile>>(new BoxResponse<BoxFile>()
                {
                    Status = ResponseStatus.Success,
                    ContentString = responseString
                }));

            /*** Act ***/
            BoxFileRequest request = new BoxFileRequest()
            {
                Id = "fakeId"
            };

            BoxFile f = await _filesManager.UpdateInformationAsync(request);

            /*** Assert ***/

            Assert.AreEqual("5000948880", f.Id);
            Assert.AreEqual("3", f.SequenceId);
            Assert.AreEqual("3", f.ETag);
            Assert.AreEqual("134b65991ed521fcfe4724b7d814ab8ded5185dc", f.Sha1);
            Assert.AreEqual("file", f.Type);
            Assert.AreEqual("sean rose", f.CreatedBy.Name);
            Assert.AreEqual("sean@box.com", f.CreatedBy.Login);
            Assert.AreEqual("user", f.CreatedBy.Type);
            Assert.AreEqual("17738362", f.CreatedBy.Id);
            Assert.AreEqual("important", f.Tags[0]);
            Assert.AreEqual("needs review", f.Tags[1]);
        }

        [TestMethod]
        public async Task CopyFile_ValidResponse_ValidFile()
        {
            /*** Arrange ***/
            string responseString = "{ \"type\": \"file\", \"id\": \"5000948880\", \"sequence_id\": \"3\", \"etag\": \"3\", \"sha1\": \"134b65991ed521fcfe4724b7d814ab8ded5185dc\", \"name\": \"tigers.jpeg\", \"description\": \"a picture of tigers\", \"size\": 629644, \"path_collection\": { \"total_count\": 2, \"entries\": [ { \"type\": \"folder\", \"id\": \"0\", \"sequence_id\": null, \"etag\": null, \"name\": \"All Files\" }, { \"type\": \"folder\", \"id\": \"11446498\", \"sequence_id\": \"1\", \"etag\": \"1\", \"name\": \"Pictures\" } ] }, \"created_at\": \"2012-12-12T10:55:30-08:00\", \"modified_at\": \"2012-12-12T11:04:26-08:00\", \"created_by\": { \"type\": \"user\", \"id\": \"17738362\", \"name\": \"sean rose\", \"login\": \"sean@box.com\" }, \"modified_by\": { \"type\": \"user\", \"id\": \"17738362\", \"name\": \"sean rose\", \"login\": \"sean@box.com\" }, \"owned_by\": { \"type\": \"user\", \"id\": \"17738362\", \"name\": \"sean rose\", \"login\": \"sean@box.com\" }, \"shared_link\": { \"url\": \"https://www.box.com/s/rh935iit6ewrmw0unyul\", \"download_url\": \"https://www.box.com/shared/static/rh935iit6ewrmw0unyul.jpeg\", \"vanity_url\": null, \"is_password_enabled\": false, \"unshared_at\": null, \"download_count\": 0, \"preview_count\": 0, \"access\": \"open\", \"permissions\": { \"can_download\": true, \"can_preview\": true } }, \"parent\": { \"type\": \"folder\", \"id\": \"11446498\", \"sequence_id\": \"1\", \"etag\": \"1\", \"name\": \"Pictures\" }, \"item_status\": \"active\", \"tags\": [ \"important\", \"needs review\" ] }";
            _handler.Setup(h => h.ExecuteAsync<BoxFile>(It.IsAny<IBoxRequest>()))
                .Returns(Task.FromResult<IBoxResponse<BoxFile>>(new BoxResponse<BoxFile>()
                {
                    Status = ResponseStatus.Success,
                    ContentString = responseString
                }));


            BoxFileRequest request = new BoxFileRequest()
            {
                Id="5000948880",
                Name = "test",
                Parent = new BoxRequestEntity() { Id = "0" }
            };

            /*** Act ***/
            BoxFile f = await _filesManager.CopyAsync(request);

            /*** Assert ***/
            Assert.AreEqual("5000948880", f.Id);
            Assert.AreEqual("3", f.SequenceId);
            Assert.AreEqual("3", f.ETag);
            Assert.AreEqual("134b65991ed521fcfe4724b7d814ab8ded5185dc", f.Sha1);
            Assert.AreEqual("file", f.Type);
            Assert.AreEqual("sean rose", f.CreatedBy.Name);
            Assert.AreEqual("sean@box.com", f.CreatedBy.Login);
            Assert.AreEqual("user", f.CreatedBy.Type);
            Assert.AreEqual("17738362", f.CreatedBy.Id);
            Assert.AreEqual("important", f.Tags[0]);
            Assert.AreEqual("needs review", f.Tags[1]);
        }

        [TestMethod]
        public async Task CreateFileSharedLink_ValidResponse_ValidFile()
        {
            /*** Arrange ***/
            string responseString = "{ \"type\": \"file\", \"id\": \"5000948880\", \"sequence_id\": \"3\", \"etag\": \"3\", \"sha1\": \"134b65991ed521fcfe4724b7d814ab8ded5185dc\", \"name\": \"tigers.jpeg\", \"description\": \"a picture of tigers\", \"size\": 629644, \"path_collection\": { \"total_count\": 2, \"entries\": [ { \"type\": \"folder\", \"id\": \"0\", \"sequence_id\": null, \"etag\": null, \"name\": \"All Files\" }, { \"type\": \"folder\", \"id\": \"11446498\", \"sequence_id\": \"1\", \"etag\": \"1\", \"name\": \"Pictures\" } ] }, \"created_at\": \"2012-12-12T10:55:30-08:00\", \"modified_at\": \"2012-12-12T11:04:26-08:00\", \"created_by\": { \"type\": \"user\", \"id\": \"17738362\", \"name\": \"sean rose\", \"login\": \"sean@box.com\" }, \"modified_by\": { \"type\": \"user\", \"id\": \"17738362\", \"name\": \"sean rose\", \"login\": \"sean@box.com\" }, \"owned_by\": { \"type\": \"user\", \"id\": \"17738362\", \"name\": \"sean rose\", \"login\": \"sean@box.com\" }, \"shared_link\": { \"url\": \"https://www.box.com/s/rh935iit6ewrmw0unyul\", \"download_url\": \"https://www.box.com/shared/static/rh935iit6ewrmw0unyul.jpeg\", \"vanity_url\": null, \"is_password_enabled\": false, \"unshared_at\": null, \"download_count\": 0, \"preview_count\": 0, \"access\": \"open\", \"permissions\": { \"can_download\": true, \"can_preview\": true } }, \"parent\": { \"type\": \"folder\", \"id\": \"11446498\", \"sequence_id\": \"1\", \"etag\": \"1\", \"name\": \"Pictures\" }, \"item_status\": \"active\" }";
            _handler.Setup(h => h.ExecuteAsync<BoxFile>(It.IsAny<IBoxRequest>()))
                .Returns(Task.FromResult<IBoxResponse<BoxFile>>(new BoxResponse<BoxFile>()
                {
                    Status = ResponseStatus.Success,
                    ContentString = responseString
                }));

            BoxSharedLinkRequest sharedLink = new BoxSharedLinkRequest()
            {
                Access = BoxSharedLinkAccessType.collaborators
            };

            /*** Act ***/
            BoxFile f = await _filesManager.CreateSharedLinkAsync("0", sharedLink);

            /*** Assert ***/
            Assert.AreEqual("5000948880", f.Id);
            Assert.AreEqual("3", f.SequenceId);
            Assert.AreEqual("3", f.ETag);
            Assert.AreEqual("134b65991ed521fcfe4724b7d814ab8ded5185dc", f.Sha1);
            Assert.AreEqual("file", f.Type);
            Assert.AreEqual("sean rose", f.CreatedBy.Name);
            Assert.AreEqual("sean@box.com", f.CreatedBy.Login);
            Assert.AreEqual("user", f.CreatedBy.Type);
            Assert.AreEqual("17738362", f.CreatedBy.Id);
        }

        [TestMethod]
        public async Task ViewFileComments_ValidResponse_ValidFile()
        {
            /*** Arrange ***/
            string responseString = "{ \"total_count\": 1, \"entries\": [ { \"type\": \"comment\", \"id\": \"191969\", \"is_reply_comment\": false, \"message\": \"These tigers are cool!\", \"created_by\": { \"type\": \"user\", \"id\": \"17738362\", \"name\": \"sean rose\", \"login\": \"sean@box.com\" }, \"created_at\": \"2012-12-12T11:25:01-08:00\", \"item\": { \"id\": \"5000948880\", \"type\": \"file\" }, \"modified_at\": \"2012-12-12T11:25:01-08:00\" } ] }";
            _handler.Setup(h => h.ExecuteAsync<BoxCollection<BoxComment>>(It.IsAny<IBoxRequest>()))
                .Returns(Task.FromResult<IBoxResponse<BoxCollection<BoxComment>>>(new BoxResponse<BoxCollection<BoxComment>>()
                {
                    Status = ResponseStatus.Success,
                    ContentString = responseString
                }));

            /*** Act ***/
            BoxCollection<BoxComment> c = await _filesManager.GetCommentsAsync("0");
            BoxComment comment = c.Entries.FirstOrDefault();

            /*** Assert ***/
            Assert.AreEqual(1, c.TotalCount);
            Assert.AreEqual("191969", comment.Id);
            Assert.AreEqual(false, comment.IsReplyComment);
            Assert.AreEqual("These tigers are cool!", comment.Message);
            Assert.AreEqual("user", comment.CreatedBy.Type);
            Assert.AreEqual("17738362", comment.CreatedBy.Id);
            Assert.AreEqual("sean rose", comment.CreatedBy.Name);
            Assert.AreEqual("sean@box.com", comment.CreatedBy.Login);
        }

        [TestMethod]
        public async Task GetTrashedFile_ValidResponse_ValidFile()
        {
            /*** Arrange ***/
            string responseString = "{ \"type\": \"file\", \"id\": \"5859258256\", \"sequence_id\": \"2\", \"etag\": \"2\", \"sha1\": \"4bd9e98652799fc57cf9423e13629c151152ce6c\", \"name\": \"Screenshot_1_30_13_6_37_PM.png\", \"description\": \"\", \"size\": 163265, \"path_collection\": { \"total_count\": 1, \"entries\": [ { \"type\": \"folder\", \"id\": \"1\", \"sequence_id\": null, \"etag\": null, \"name\": \"Trash\" } ] }, \"created_at\": \"2013-01-30T18:43:56-08:00\", \"modified_at\": \"2013-01-30T18:44:00-08:00\", \"trashed_at\": \"2013-02-07T10:49:34-08:00\", \"purged_at\": \"2013-03-09T10:49:34-08:00\", \"content_created_at\": \"2013-01-30T18:43:56-08:00\", \"content_modified_at\": \"2013-01-30T18:44:00-08:00\", \"created_by\": { \"type\": \"user\", \"id\": \"181757341\", \"name\": \"sean test\", \"login\": \"sean+test@box.com\" }, \"modified_by\": { \"type\": \"user\", \"id\": \"181757341\", \"name\": \"sean test\", \"login\": \"sean+test@box.com\" }, \"owned_by\": { \"type\": \"user\", \"id\": \"181757341\", \"name\": \"sean test\", \"login\": \"sean+test@box.com\" }, \"shared_link\": { \"url\": null, \"download_url\": null, \"vanity_url\": null, \"is_password_enabled\": false, \"unshared_at\": null, \"download_count\": 0, \"preview_count\": 0, \"access\": \"open\", \"permissions\": { \"can_download\": true, \"can_preview\": true } }, \"parent\": { \"type\": \"folder\", \"id\": \"0\", \"sequence_id\": null, \"etag\": null, \"name\": \"All Files\" }, \"item_status\": \"trashed\" }";
            _handler.Setup(h => h.ExecuteAsync<BoxFile>(It.IsAny<IBoxRequest>()))
                .Returns(Task.FromResult<IBoxResponse<BoxFile>>(new BoxResponse<BoxFile>()
                {
                    Status = ResponseStatus.Success,
                    ContentString = responseString
                }));

            /*** Act ***/
            BoxFile f = await _filesManager.GetTrashedAsync("0");

            /*** Assert ***/
            Assert.AreEqual("5859258256", f.Id);
            Assert.AreEqual("2", f.SequenceId);
            Assert.AreEqual("2", f.ETag);
            Assert.AreEqual("4bd9e98652799fc57cf9423e13629c151152ce6c", f.Sha1);
            Assert.AreEqual("file", f.Type);
        }

        [TestMethod]
        public async Task RestoreTrashedFile_ValidResponse_ValidFile()
        {
            /*** Arrange ***/
            string responseString = "{ \"type\": \"file\", \"id\": \"5859258256\", \"sequence_id\": \"3\", \"etag\": \"3\", \"sha1\": \"4bd9e98652799fc57cf9423e13629c151152ce6c\", \"name\": \"Screenshot_1_30_13_6_37_PM.png\", \"description\": \"\", \"size\": 163265, \"path_collection\": { \"total_count\": 1, \"entries\": [ { \"type\": \"folder\", \"id\": \"0\", \"sequence_id\": null, \"etag\": null, \"name\": \"All Files\" } ] }, \"created_at\": \"2013-01-30T18:43:56-08:00\", \"modified_at\": \"2013-02-07T10:56:58-08:00\", \"trashed_at\": null, \"purged_at\": null, \"content_created_at\": \"2013-01-30T18:43:56-08:00\", \"content_modified_at\": \"2013-02-07T10:56:58-08:00\", \"created_by\": { \"type\": \"user\", \"id\": \"181757341\", \"name\": \"sean test\", \"login\": \"sean+test@box.com\" }, \"modified_by\": { \"type\": \"user\", \"id\": \"181757341\", \"name\": \"sean test\", \"login\": \"sean+test@box.com\" }, \"owned_by\": { \"type\": \"user\", \"id\": \"181757341\", \"name\": \"sean test\", \"login\": \"sean+test@box.com\" }, \"shared_link\": { \"url\": \"https://seanrose.box.com/s/ebgti08mtmhbpb4vlp55\", \"download_url\": \"https://seanrose.box.com/shared/static/ebgti08mtmhbpb4vlp55.png\", \"vanity_url\": null, \"is_password_enabled\": false, \"unshared_at\": null, \"download_count\": 0, \"preview_count\": 4, \"access\": \"open\", \"permissions\": { \"can_download\": true, \"can_preview\": true } }, \"parent\": { \"type\": \"folder\", \"id\": \"0\", \"sequence_id\": null, \"etag\": null, \"name\": \"All Files\" }, \"item_status\": \"active\" }";
            _handler.Setup(h => h.ExecuteAsync<BoxFile>(It.IsAny<IBoxRequest>()))
                .Returns(Task.FromResult<IBoxResponse<BoxFile>>(new BoxResponse<BoxFile>()
                {
                    Status = ResponseStatus.Success,
                    ContentString = responseString
                }));

            BoxFileRequest fileReq = new BoxFileRequest()
            {
                Id = "0",
                Name = "test"
            };

            /*** Act ***/
            BoxFile f = await _filesManager.RestoreTrashedAsync(fileReq);

            /*** Assert ***/
            Assert.AreEqual("5859258256", f.Id);
            Assert.AreEqual("3", f.SequenceId);
            Assert.AreEqual("3", f.ETag);
            Assert.AreEqual("4bd9e98652799fc57cf9423e13629c151152ce6c", f.Sha1);
            Assert.AreEqual("file", f.Type);


        }

        [TestMethod]
        public async Task PurgeTrashedFile_ValidResponse_Success()
        {
            /*** Arrange ***/
            string responseString = "{ \"type\": \"file\", \"id\": \"5859258256\", \"sequence_id\": \"3\", \"etag\": \"3\", \"sha1\": \"4bd9e98652799fc57cf9423e13629c151152ce6c\", \"name\": \"Screenshot_1_30_13_6_37_PM.png\", \"description\": \"\", \"size\": 163265, \"path_collection\": { \"total_count\": 1, \"entries\": [ { \"type\": \"folder\", \"id\": \"0\", \"sequence_id\": null, \"etag\": null, \"name\": \"All Files\" } ] }, \"created_at\": \"2013-01-30T18:43:56-08:00\", \"modified_at\": \"2013-02-07T10:56:58-08:00\", \"trashed_at\": null, \"purged_at\": null, \"content_created_at\": \"2013-01-30T18:43:56-08:00\", \"content_modified_at\": \"2013-02-07T10:56:58-08:00\", \"created_by\": { \"type\": \"user\", \"id\": \"181757341\", \"name\": \"sean test\", \"login\": \"sean+test@box.com\" }, \"modified_by\": { \"type\": \"user\", \"id\": \"181757341\", \"name\": \"sean test\", \"login\": \"sean+test@box.com\" }, \"owned_by\": { \"type\": \"user\", \"id\": \"181757341\", \"name\": \"sean test\", \"login\": \"sean+test@box.com\" }, \"shared_link\": { \"url\": \"https://seanrose.box.com/s/ebgti08mtmhbpb4vlp55\", \"download_url\": \"https://seanrose.box.com/shared/static/ebgti08mtmhbpb4vlp55.png\", \"vanity_url\": null, \"is_password_enabled\": false, \"unshared_at\": null, \"download_count\": 0, \"preview_count\": 4, \"access\": \"open\", \"permissions\": { \"can_download\": true, \"can_preview\": true } }, \"parent\": { \"type\": \"folder\", \"id\": \"0\", \"sequence_id\": null, \"etag\": null, \"name\": \"All Files\" }, \"item_status\": \"active\" }";
            _handler.Setup(h => h.ExecuteAsync<BoxFile>(It.IsAny<IBoxRequest>()))
                .Returns(Task.FromResult<IBoxResponse<BoxFile>>(new BoxResponse<BoxFile>()
                {
                    Status = ResponseStatus.Success,
                    ContentString = responseString
                }));


            /*** Act ***/
            bool success = await _filesManager.PurgeTrashedAsync("0");

            /*** Assert ***/
            Assert.AreEqual(true, success);
        }

        [TestMethod]
        public async Task GetLockFile_ValidResponse_Success()
        {
            /*** Arrange ***/
            string responseString = "{ \"type\": \"file\", \"id\": \"7435988481\", \"etag\": \"1\", \"lock\": { \"type\": \"lock\", \"id\": \"14516545\", \"created_by\": { \"type\": \"user\", \"id\": \"13130406\", \"name\": \"I don't know gmail\", \"login\": \"idontknow@gmail.com\" }, \"created_at\": \"2014-05-29T18:03:04-07:00\", \"expires_at\": \"2014-05-30T19:03:04-07:00\", \"is_download_prevented\": true } } ";

            _handler.Setup(h => h.ExecuteAsync<BoxFile>(It.IsAny<IBoxRequest>()))
                .Returns(Task.FromResult<IBoxResponse<BoxFile>>(new BoxResponse<BoxFile>()
                {
                    Status = ResponseStatus.Success,
                    ContentString = responseString
                }));


            /*** Act ***/
            BoxFileLock fileLock = await _filesManager.GetLockAsync("0");

            /*** Assert ***/
            Assert.IsNotNull(fileLock);
            Assert.AreEqual(true, fileLock.IsDownloadPrevented);
            Assert.AreEqual(DateTime.Parse("2014-05-30T19:03:04-07:00"), fileLock.ExpiresAt);
            Assert.AreEqual(DateTime.Parse("2014-05-29T18:03:04-07:00"), fileLock.CreatedAt);
            Assert.IsNotNull(fileLock.CreatedBy);
            Assert.AreEqual("I don't know gmail", fileLock.CreatedBy.Name);
            Assert.AreEqual("idontknow@gmail.com", fileLock.CreatedBy.Login);

        }

        [TestMethod]
        public async Task UpdateFileLock_ValidResponse_ValidFile()
        {
            string responseString = "{ \"type\": \"file\", \"id\": \"7435988481\", \"etag\": \"1\", \"lock\": { \"type\": \"lock\", \"id\": \"14516545\", \"created_by\": { \"type\": \"user\", \"id\": \"13130406\", \"name\": \"I don't know gmail\", \"login\": \"idontknow@gmail.com\" }, \"created_at\": \"2014-05-29T18:03:04-07:00\", \"expires_at\": \"2014-05-30T19:03:04-07:00\", \"is_download_prevented\": false } } ";
            _handler.Setup(h => h.ExecuteAsync<BoxFile>(It.IsAny<IBoxRequest>()))
                .Returns(Task.FromResult<IBoxResponse<BoxFile>>(new BoxResponse<BoxFile>()
                {
                    Status = ResponseStatus.Success,
                    ContentString = responseString
                }));

            /*** Act ***/
            BoxFileLockRequest request = new BoxFileLockRequest();
            request.Lock = new BoxFileLock();
            request.Lock.IsDownloadPrevented = false;

            BoxFileLock fileLock = await _filesManager.UpdateLockAsync(request, "0");

            /*** Assert ***/
            Assert.IsNotNull(fileLock);
            Assert.AreEqual(false, fileLock.IsDownloadPrevented);
            Assert.AreEqual(DateTime.Parse("2014-05-30T19:03:04-07:00"), fileLock.ExpiresAt);
            Assert.AreEqual(DateTime.Parse("2014-05-29T18:03:04-07:00"), fileLock.CreatedAt);
            Assert.IsNotNull(fileLock.CreatedBy);
            Assert.AreEqual("I don't know gmail", fileLock.CreatedBy.Name);
            Assert.AreEqual("idontknow@gmail.com", fileLock.CreatedBy.Login);
        }

        [TestMethod]
        public async Task FileUnLock_ValidResponse()
        {
            string responseString = "{ \"type\": \"file\", \"id\": \"7435988481\", \"etag\": \"1\" } ";
            _handler.Setup(h => h.ExecuteAsync<BoxFile>(It.IsAny<IBoxRequest>()))
                .Returns(Task.FromResult<IBoxResponse<BoxFile>>(new BoxResponse<BoxFile>()
                {
                    Status = ResponseStatus.Success,
                    ContentString = responseString
                }));

            /*** Act ***/
            bool unlocked = await _filesManager.UnLock("0");

            /*** Assert ***/
            Assert.IsTrue(unlocked);
        }

        [TestMethod]
<<<<<<< HEAD
        public async Task DeleteFile_ValidResponse_FileDeleted()
        {
            /*** Arrange ***/
            string responseString = "";
            _handler.Setup(h => h.ExecuteAsync<BoxFile>(It.IsAny<IBoxRequest>()))
                .Returns(Task.FromResult<IBoxResponse<BoxFile>>(new BoxResponse<BoxFile>()
                {
                    Status = ResponseStatus.Success,
                    ContentString = responseString
                }));

            /*** Act ***/
            bool result = await _filesManager.DeleteAsync("34122832467");

            /*** Assert ***/

            Assert.AreEqual(true, result);


=======
        public async Task DownloadStream_ValidResponse_ValidStream()
        {

            using (FileStream exampleFile = new FileStream(string.Format(getSaveFolderPath(), "example.png"), FileMode.OpenOrCreate))
            {
                /*** Arrange ***/
                Uri location = new Uri("http://dl.boxcloud.com");
                HttpResponseHeaders headers = CreateInstanceNonPublicConstructor<HttpResponseHeaders>();
                headers.Location = location;
                _handler.Setup(h => h.ExecuteAsync<BoxFile>(It.IsAny<IBoxRequest>()))

                    .Returns(Task.FromResult<IBoxResponse<BoxFile>>(new BoxResponse<BoxFile>()
                    {
                        Status = ResponseStatus.Success,
                        Headers = headers

                    }));
                IBoxRequest boxRequest = null;
                _handler.Setup(h => h.ExecuteAsync<Stream>(It.IsAny<IBoxRequest>()))

                   .Returns(Task.FromResult<IBoxResponse<Stream>>(new BoxResponse<Stream>()
                   {
                       Status = ResponseStatus.Success,
                       ResponseObject = exampleFile

                   }))
                   .Callback<IBoxRequest>(r => boxRequest = r); ;

                /*** Act ***/
                Stream result = await _filesManager.DownloadStreamAsync("34122832467");

                /*** Assert ***/

                Assert.IsNotNull(result, "Stream is Null");

            }
        }
        private string getSaveFolderPath()
        {
            string pathUser = Environment.GetFolderPath(Environment.SpecialFolder.UserProfile);
            return Path.Combine(pathUser, "Downloads") + "\\{0}";
>>>>>>> d371a8c7
        }
        [TestMethod]
        public async Task GetEmbedLink_ValidResponse_ValidEmbedLink()
        {
            /*** Arrange ***/
            string responseString = "{\"type\": \"file\",\"id\": \"34122832467\", \"etag\": \"1\", \"expiring_embed_link\": { \"url\": \"https://app.box.com/preview/expiring_embed/gvoct6FE!Qz2rDeyxCiHsYpvlnR7JJ0SCfFM2M4YiX9cIwrSo4LOYQgxyP3rzoYuMmXg96mTAidqjPuRH7HFXMWgXEEm5LTi1EDlfBocS-iRfHpc5ZeYrAZpA5B8C0Obzkr4bUoF6wGq8BZ1noN_txyZUU1nLDNuL_u0rsImWhPAZlvgt7662F9lZSQ8nw6zKaRWGyqmj06PnxewCx0EQD3padm6VYkfHE2N20gb5rw1D0a7aaRJZzEijb2ICLItqfMlZ5vBe7zGdEn3agDzZP7JlID3FYdPTITsegB10gKLgSp_AJJ9QAfDv8mzi0bGv1ZmAU1FoVLpGC0XI0UKy3N795rZBtjLlTNcuxapbHkUCoKcgdfmHEn5NRQ3tmw7hiBfnX8o-Au34ttW9ntPspdAQHL6xPzQC4OutWZDozsA5P9sGlI-sC3VC2-WXsbXSedemubVd5vWzpVZtKRlb0gpuXsnDPXnMxSH7_jT4KSLhC8b5kEMPNo33FjEJl5pwS_o_6K0awUdRpEQIxM9CC3pBUZK5ooAc5X5zxo_2FBr1xq1p_kSbt4TVnNeohiLIu38TQysSb7CMR7JRhDDZhMMwAUc0wdSszELgL053lJlPeoiaLA49rAGP_B3BVuwFAFEl696w7UMx5NKu1mA0IOn9pDebzbhTl5HuUvBAHROc1Ocjb28Svyotik1IkPIw_1R33ZyAMvEFyzIygqBj8WedQeSK38iXvF2UXvkAf9kevOdnpwsKYiJtcxeJhFm7LUVKDTufuzuGRw-T7cPtbg..\" } }";
            _handler.Setup(h => h.ExecuteAsync<BoxFile>(It.IsAny<IBoxRequest>()))
                .Returns(Task.FromResult<IBoxResponse<BoxFile>>(new BoxResponse<BoxFile>()
                {
                    Status = ResponseStatus.Success,
                    ContentString = responseString
                }));

            /*** Act ***/
            Uri embedLinkUrl = await _filesManager.GetPreviewLinkAsync("fakeId");

            /*** Assert ***/

            Assert.IsNotNull(embedLinkUrl);


        }
        [TestMethod]
        public async Task GetFileTasks_ValidResponse_ValidTasks()
        {
            /*** Arrange ***/
            string responseString = "{\"total_count\": 1, \"entries\": [{\"type\": \"task\", \"id\": \"1786931\",\"item\": {\"type\": \"file\",\"id\": \"7026335894\", \"sequence_id\": \"6\", \"etag\": \"6\", \"sha1\": \"81cc829fb8366fcfc108aa6c5a9bde01a6a10c16\",\"name\": \"API - Persist On-Behalf-Of information.docx\" }, \"due_at\": null }   ] }";
            _handler.Setup(h => h.ExecuteAsync<BoxCollection<BoxTask>>(It.IsAny<IBoxRequest>()))
                 .Returns(Task.FromResult<IBoxResponse<BoxCollection<BoxTask>>>(new BoxResponse<BoxCollection<BoxTask>>()
                 {
                     Status = ResponseStatus.Success,
                     ContentString = responseString
                 }));

            /*** Act ***/
            BoxCollection<BoxTask> tasks = await _filesManager.GetFileTasks("fakeId");

            /*** Assert ***/

            BoxTask task = tasks.Entries.FirstOrDefault();

            /*** Assert ***/
            Assert.AreEqual(1, tasks.TotalCount);
            Assert.AreEqual("1786931", task.Id);
            Assert.AreEqual("task", task.Type);
            Assert.AreEqual("API - Persist On-Behalf-Of information.docx", task.Item.Name);
            Assert.AreEqual("7026335894", task.Item.Id);



        }
    }
}<|MERGE_RESOLUTION|>--- conflicted
+++ resolved
@@ -427,7 +427,6 @@
         }
 
         [TestMethod]
-<<<<<<< HEAD
         public async Task DeleteFile_ValidResponse_FileDeleted()
         {
             /*** Arrange ***/
@@ -447,7 +446,8 @@
             Assert.AreEqual(true, result);
 
 
-=======
+        }
+        [TestMethod]
         public async Task DownloadStream_ValidResponse_ValidStream()
         {
 
@@ -489,7 +489,6 @@
         {
             string pathUser = Environment.GetFolderPath(Environment.SpecialFolder.UserProfile);
             return Path.Combine(pathUser, "Downloads") + "\\{0}";
->>>>>>> d371a8c7
         }
         [TestMethod]
         public async Task GetEmbedLink_ValidResponse_ValidEmbedLink()
