--- conflicted
+++ resolved
@@ -68,11 +68,8 @@
     </Otherwise>
   </Choose>
   <ItemGroup>
-<<<<<<< HEAD
+    <Compile Include="BoxMetadataManagerTest.cs" />
     <Compile Include="BoxSharedItemsManagerTest.cs" />
-=======
-    <Compile Include="BoxMetadataManagerTest.cs" />
->>>>>>> c240e893
     <Compile Include="BoxResourcePluginsTest.cs" />
     <Compile Include="AuthRepositoryTest.cs" />
     <Compile Include="BoxFilesManagerTest.cs" />
